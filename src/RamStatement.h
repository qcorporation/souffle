--- conflicted
+++ resolved
@@ -304,15 +304,9 @@
         os << std::endl;
     }
 
-<<<<<<< HEAD
     RamExtend* clone() const override {
-        auto* res = new RamExtend(std::unique_ptr<RamRelationReference>(first->clone()),
-                std::unique_ptr<RamRelationReference>(second->clone()));
-=======
-    RamMerge* clone() const override {
-        auto* res = new RamMerge(std::unique_ptr<RamRelationReference>(second->clone()),
+        auto* res = new RamExtend(std::unique_ptr<RamRelationReference>(second->clone()),
                 std::unique_ptr<RamRelationReference>(first->clone()));
->>>>>>> 35c1e884
         return res;
     }
 
