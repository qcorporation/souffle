--- conflicted
+++ resolved
@@ -1815,15 +1815,11 @@
             std::string tupleType = "std::array<const char *," + std::to_string(arity) + ">{{";
             std::string tupleName = "std::array<const char *," + std::to_string(arity) + ">{{";
 
-<<<<<<< HEAD
-            if (rel->getArity()) {
+            if (rel->getArity() != 0u) {
                 const auto& attrib = rel->getAttributeNames();
                 const auto& attribType = rel->getAttributeTypes();
                 tupleType += "\"" + attribType[0] + "\"";
-=======
-            if (rel->getArity() != 0u) {
-                tupleType += "\"" + rel->getArgTypeQualifier(0) + "\"";
->>>>>>> ff9b63dd
+
                 for (int i = 1; i < arity; i++) {
                     tupleType += ",\"" + attribType[i] + "\"";
                 }
