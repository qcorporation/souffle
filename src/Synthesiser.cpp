/**
 * Souffle - A Datalog Compiler
 * Copyright (c) 2013, 2015, Oracle and/or its affiliates. All rights reserved
 * Licensed under the Universal Permissive License v 1.0 as shown at:
 * - https://opensource.org/licenses/UPL
 * - <souffle root>/licenses/SOUFFLE-UPL.txt
 */

/************************************************************************
 *
 * @file Synthesiser.cpp
 *
 * Implementation of the C++ synthesiser for RAM programs.
 *
 ***********************************************************************/

#include "Synthesiser.h"
#include "BinaryConstraintOps.h"
#include "FunctorOps.h"
#include "Global.h"
#include "IODirectives.h"
#include "RamCondition.h"
#include "RamExpression.h"
#include "RamIndexAnalysis.h"
#include "RamNode.h"
#include "RamOperation.h"
#include "RamProgram.h"
#include "RamRelation.h"
#include "RamTranslationUnit.h"
#include "RamVisitor.h"
#include "RelationRepresentation.h"
#include "SymbolTable.h"
#include "SynthesiserRelation.h"
#include "Util.h"
#include <algorithm>
#include <cassert>
#include <cctype>
#include <cstdlib>
#include <functional>
#include <iostream>
#include <sstream>
#include <typeinfo>
#include <utility>
#include <vector>

namespace souffle {

/** Lookup frequency counter */
unsigned Synthesiser::lookupFreqIdx(const std::string& txt) {
    static unsigned ctr;
    auto pos = idxMap.find(txt);
    if (pos == idxMap.end()) {
        return idxMap[txt] = ctr++;
    } else {
        return idxMap[txt];
    }
}

/** Lookup frequency counter */
size_t Synthesiser::lookupReadIdx(const std::string& txt) {
    std::string modifiedTxt = txt;
    for (auto& cur : modifiedTxt) {
        if (cur == '-') {
            cur = '.';
        }
    }
    static unsigned counter;
    auto pos = neIdxMap.find(modifiedTxt);
    if (pos == neIdxMap.end()) {
        return neIdxMap[modifiedTxt] = counter++;
    } else {
        return neIdxMap[modifiedTxt];
    }
}

/** Convert RAM identifier */
const std::string Synthesiser::convertRamIdent(const std::string& name) {
    auto it = identifiers.find(name);
    if (it != identifiers.end()) {
        return it->second;
    }
    // strip leading numbers
    unsigned int i;
    for (i = 0; i < name.length(); ++i) {
        if (isalnum(name.at(i)) || name.at(i) == '_') {
            break;
        }
    }
    std::string id;
    for (auto ch : std::to_string(identifiers.size() + 1) + '_' + name.substr(i)) {
        // alphanumeric characters are allowed
        if (isalnum(ch)) {
            id += ch;
        }
        // all other characters are replaced by an underscore, except when
        // the previous character was an underscore as double underscores
        // in identifiers are reserved by the standard
        else if (id.empty() || id.back() != '_') {
            id += '_';
        }
    }
    // most compilers have a limit of 2048 characters (if they have a limit at all) for
    // identifiers; we use half of that for safety
    id = id.substr(0, 1024);
    identifiers.insert(std::make_pair(name, id));
    return id;
}

/** check whether indexes are disabled */
bool Synthesiser::areIndexesDisabled() {
    bool flag = std::getenv("SOUFFLE_USE_NO_INDEX");
    static bool first = true;
    if (first && flag) {
        std::cout << "WARNING: indexes are ignored!\n";
        first = false;
    }
    return flag;
}

/** Get relation name */
const std::string Synthesiser::getRelationName(const RamRelation& rel) {
    return "rel_" + convertRamIdent(rel.getName());
}

/** Get relation name via string */
const std::string Synthesiser::getRelationName(const std::string& relName) {
    return "rel_" + convertRamIdent(relName);
}

/** Get context name */
const std::string Synthesiser::getOpContextName(const RamRelation& rel) {
    return getRelationName(rel) + "_op_ctxt";
}

/** Get relation type struct */
void Synthesiser::generateRelationTypeStruct(
        std::ostream& out, std::unique_ptr<SynthesiserRelation> relationType) {
    // If this type has been generated already, use the cached version
    if (typeCache.find(relationType->getTypeName()) != typeCache.end()) {
        return;
    }
    typeCache.insert(relationType->getTypeName());

    // Generate the type struct for the relation
    relationType->generateTypeStruct(out);
}

/* Convert SearchColums to a template index */
std::string Synthesiser::toIndex(SearchSignature key) {
    std::stringstream tmp;
    tmp << "<";
    int i = 0;
    while (key != 0) {
        if (key % 2) {
            tmp << i;
            if (key > 1) {
                tmp << ",";
            }
        }
        key >>= 1;
        i++;
    }

    tmp << ">";
    return tmp.str();
}

/** Get referenced relations */
std::set<const RamRelation*> Synthesiser::getReferencedRelations(const RamOperation& op) {
    std::set<const RamRelation*> res;
    visitDepthFirst(op, [&](const RamNode& node) {
        if (auto scan = dynamic_cast<const RamRelationOperation*>(&node)) {
            res.insert(&scan->getRelation());
        } else if (auto agg = dynamic_cast<const RamAggregate*>(&node)) {
            res.insert(&agg->getRelation());
        } else if (auto exists = dynamic_cast<const RamExistenceCheck*>(&node)) {
            res.insert(&exists->getRelation());
        } else if (auto provExists = dynamic_cast<const RamProvenanceExistenceCheck*>(&node)) {
            res.insert(&provExists->getRelation());
        } else if (auto project = dynamic_cast<const RamProject*>(&node)) {
            res.insert(&project->getRelation());
        }
    });
    return res;
}

void Synthesiser::emitCode(std::ostream& out, const RamStatement& stmt) {
    class CodeEmitter : public RamVisitor<void, std::ostream&> {
    private:
        Synthesiser& synthesiser;
        RamIndexAnalysis* isa;

// macros to add comments to generated code for debugging
#ifndef PRINT_BEGIN_COMMENT
#define PRINT_BEGIN_COMMENT(os)                                                  \
    if (Global::config().has("debug-report") || Global::config().has("verbose")) \
    os << "/* BEGIN " << __FUNCTION__ << " @" << __FILE__ << ":" << __LINE__ << " */\n"
#endif

#ifndef PRINT_END_COMMENT
#define PRINT_END_COMMENT(os)                                                    \
    if (Global::config().has("debug-report") || Global::config().has("verbose")) \
    os << "/* END " << __FUNCTION__ << " @" << __FILE__ << ":" << __LINE__ << " */\n"
#endif

        std::function<void(std::ostream&, const RamNode*)> rec;
        std::ostringstream preamble;
        bool preambleIssued = false;

    public:
        CodeEmitter(Synthesiser& syn)
                : synthesiser(syn), isa(syn.getTranslationUnit().getAnalysis<RamIndexAnalysis>()) {
            rec = [&](std::ostream& out, const RamNode* node) { this->visit(*node, out); };
        }

        // -- relation statements --

<<<<<<< HEAD
        void visitFact(const RamFact& fact, std::ostream& out) override {
            PRINT_BEGIN_COMMENT(out);
            out << synthesiser.getRelationName(fact.getRelation()) << "->"
                << "insert(" << join(fact.getValues(), ",", rec) << ");\n";
=======
        void visitCreate(const RamCreate& /*create*/, std::ostream& out) override {
            PRINT_BEGIN_COMMENT(out);
>>>>>>> 71e396de
            PRINT_END_COMMENT(out);
        }

        void visitLoad(const RamLoad& load, std::ostream& out) override {
            PRINT_BEGIN_COMMENT(out);
            out << "if (performIO) {\n";
            std::vector<bool> symbolMask;
            for (auto& cur : load.getRelation().getAttributeTypeQualifiers()) {
                symbolMask.push_back(cur[0] == 's');
            }
            // get some table details
            for (IODirectives ioDirectives : load.getIODirectives()) {
                out << "try {";
                out << "std::map<std::string, std::string> directiveMap(";
                out << ioDirectives << ");\n";
                out << R"_(if (!inputDirectory.empty() && directiveMap["IO"] == "file" && )_";
                out << "directiveMap[\"filename\"].front() != '/') {";
                out << R"_(directiveMap["filename"] = inputDirectory + "/" + directiveMap["filename"];)_";
                out << "}\n";
                out << "IODirectives ioDirectives(directiveMap);\n";
                out << "IOSystem::getInstance().getReader(";
                out << "std::vector<bool>({" << join(symbolMask) << "})";
                out << ", symTable, ioDirectives";
                out << ", " << (Global::config().has("provenance") ? "true" : "false");
                out << ", " << load.getRelation().getNumberOfHeights();
                out << ")->readAll(*" << synthesiser.getRelationName(load.getRelation());
                out << ");\n";
                out << "} catch (std::exception& e) {std::cerr << \"Error loading data: \" << e.what() << "
                       "'\\n';}\n";
            }
            out << "}\n";
            PRINT_END_COMMENT(out);
        }

        void visitStore(const RamStore& store, std::ostream& out) override {
            PRINT_BEGIN_COMMENT(out);
            out << "if (performIO) {\n";
            std::vector<bool> symbolMask;
            for (auto& cur : store.getRelation().getAttributeTypeQualifiers()) {
                symbolMask.push_back(cur[0] == 's');
            }
            for (IODirectives ioDirectives : store.getIODirectives()) {
                out << "try {";
                out << "std::map<std::string, std::string> directiveMap(" << ioDirectives << ");\n";
                out << R"_(if (!outputDirectory.empty() && directiveMap["IO"] == "file" && )_";
                out << "directiveMap[\"filename\"].front() != '/') {";
                out << R"_(directiveMap["filename"] = outputDirectory + "/" + directiveMap["filename"];)_";
                out << "}\n";
                out << "IODirectives ioDirectives(directiveMap);\n";
                out << "IOSystem::getInstance().getWriter(";
                out << "std::vector<bool>({" << join(symbolMask) << "})";
                out << ", symTable, ioDirectives";
                out << ", " << (Global::config().has("provenance") ? "true" : "false");
                out << ", " << store.getRelation().getNumberOfHeights();
                out << ")->writeAll(*" << synthesiser.getRelationName(store.getRelation()) << ");\n";
                out << "} catch (std::exception& e) {std::cerr << e.what();exit(1);}\n";
            }
            out << "}\n";
            PRINT_END_COMMENT(out);
        }

        void visitQuery(const RamQuery& query, std::ostream& out) override {
            PRINT_BEGIN_COMMENT(out);

            // split terms of conditions of outer filter operation
            // into terms that require a context and terms that
            // do not require a context
            const RamOperation* next = &query.getOperation();
            std::vector<std::unique_ptr<RamCondition>> requireCtx;
            std::vector<std::unique_ptr<RamCondition>> freeOfCtx;
            if (const auto* filter = dynamic_cast<const RamFilter*>(&query.getOperation())) {
                next = &filter->getOperation();
                // Check terms of outer filter operation whether they can be pushed before
                // the context-generation for speed imrovements
                auto conditions = toConjunctionList(&filter->getCondition());
                for (auto const& cur : conditions) {
                    bool needContext = false;
                    visitDepthFirst(*cur, [&](const RamExistenceCheck& exists) { needContext = true; });
                    if (needContext) {
                        requireCtx.push_back(std::unique_ptr<RamCondition>(cur->clone()));
                    } else {
                        freeOfCtx.push_back(std::unique_ptr<RamCondition>(cur->clone()));
                    }
                }
                // discharge conditions that do not require a context
                if (freeOfCtx.size() > 0) {
                    out << "if(";
                    visit(*toCondition(toConstPtrVector(freeOfCtx)), out);
                    out << ") {\n";
                }
            }

            // outline each search operation to improve compilation time
            out << "[&]()";
            // enclose operation in its own scope
            out << "{\n";

            // check whether loop nest can be parallelized
            bool isParallel = false;
            visitDepthFirst(*next, [&](const RamAbstractParallel& node) { isParallel = true; });

            // reset preamble
            preamble.str("");
            preamble.clear();
            preambleIssued = false;

            // create operation contexts for this operation
            for (const RamRelation* rel : synthesiser.getReferencedRelations(query.getOperation())) {
                preamble << "CREATE_OP_CONTEXT(" << synthesiser.getOpContextName(*rel);
                preamble << "," << synthesiser.getRelationName(*rel);
                preamble << "->createContext());\n";
            }

            // discharge conditions that require a context
            if (isParallel) {
                if (requireCtx.size() > 0) {
                    preamble << "if(";
                    visit(*toCondition(toConstPtrVector(requireCtx)), preamble);
                    preamble << ") {\n";
                    visit(*next, out);
                    out << "}\n";
                } else {
                    visit(*next, out);
                }
            } else {
                out << preamble.str();
                if (requireCtx.size() > 0) {
                    out << "if(";
                    visit(*toCondition(toConstPtrVector(requireCtx)), out);
                    out << ") {\n";
                    visit(*next, out);
                    out << "}\n";
                } else {
                    visit(*next, out);
                }
            }

            if (isParallel) {
                out << "PARALLEL_END;\n";  // end parallel
            }

            out << "}\n";
            out << "();";  // call lambda

            if (freeOfCtx.size() > 0) {
                out << "}\n";
            }

            PRINT_END_COMMENT(out);
        }

        void visitMerge(const RamMerge& merge, std::ostream& out) override {
            PRINT_BEGIN_COMMENT(out);
            if (merge.getTargetRelation().getRepresentation() == RelationRepresentation::EQREL) {
                out << synthesiser.getRelationName(merge.getSourceRelation()) << "->"
                    << "extend("
                    << "*" << synthesiser.getRelationName(merge.getTargetRelation()) << ");\n";
            }
            out << synthesiser.getRelationName(merge.getTargetRelation()) << "->"
                << "insertAll("
                << "*" << synthesiser.getRelationName(merge.getSourceRelation()) << ");\n";
            PRINT_END_COMMENT(out);
        }

        void visitClear(const RamClear& clear, std::ostream& out) override {
            PRINT_BEGIN_COMMENT(out);

            out << "if (!isHintsProfilingEnabled()"
                << (clear.getRelation().isTemp() ? ") " : "&& performIO) ");
            out << synthesiser.getRelationName(clear.getRelation()) << "->"
                << "purge();\n";

            PRINT_END_COMMENT(out);
        }

        void visitLogSize(const RamLogSize& size, std::ostream& out) override {
            PRINT_BEGIN_COMMENT(out);
            out << "ProfileEventSingleton::instance().makeQuantityEvent( R\"(";
            out << size.getMessage() << ")\",";
            out << synthesiser.getRelationName(size.getRelation()) << "->size(),iter);";
            PRINT_END_COMMENT(out);
        }

        // -- control flow statements --

        void visitSequence(const RamSequence& seq, std::ostream& out) override {
            PRINT_BEGIN_COMMENT(out);
            for (const auto& cur : seq.getStatements()) {
                visit(cur, out);
            }
            PRINT_END_COMMENT(out);
        }

        void visitParallel(const RamParallel& parallel, std::ostream& out) override {
            PRINT_BEGIN_COMMENT(out);
            auto stmts = parallel.getStatements();

            // special handling cases
            if (stmts.empty()) {
                PRINT_END_COMMENT(out);
                return;
            }

            // a single statement => save the overhead
            if (stmts.size() == 1) {
                visit(stmts[0], out);
                PRINT_END_COMMENT(out);
                return;
            }

            // more than one => parallel sections

            // start parallel section
            out << "SECTIONS_START;\n";

            // put each thread in another section
            for (const auto& cur : stmts) {
                out << "SECTION_START;\n";
                visit(cur, out);
                out << "SECTION_END\n";
            }

            // done
            out << "SECTIONS_END;\n";
            PRINT_END_COMMENT(out);
        }

        void visitLoop(const RamLoop& loop, std::ostream& out) override {
            PRINT_BEGIN_COMMENT(out);
            out << "iter = 0;\n";
            out << "for(;;) {\n";
            visit(loop.getBody(), out);
            out << "iter++;\n";
            out << "}\n";
            out << "iter = 0;\n";
            PRINT_END_COMMENT(out);
        }

        void visitSwap(const RamSwap& swap, std::ostream& out) override {
            PRINT_BEGIN_COMMENT(out);
            const std::string& deltaKnowledge = synthesiser.getRelationName(swap.getFirstRelation());
            const std::string& newKnowledge = synthesiser.getRelationName(swap.getSecondRelation());

            out << "std::swap(" << deltaKnowledge << ", " << newKnowledge << ");\n";
            PRINT_END_COMMENT(out);
        }

        void visitExit(const RamExit& exit, std::ostream& out) override {
            PRINT_BEGIN_COMMENT(out);
            out << "if(";
            visit(exit.getCondition(), out);
            out << ") break;\n";
            PRINT_END_COMMENT(out);
        }

        void visitLogRelationTimer(const RamLogRelationTimer& timer, std::ostream& out) override {
            PRINT_BEGIN_COMMENT(out);
            // create local scope for name resolution
            out << "{\n";

            const std::string ext = fileExtension(Global::config().get("profile"));

            const auto& rel = timer.getRelation();
            auto relName = synthesiser.getRelationName(rel);

            out << "\tLogger logger(R\"_(" << timer.getMessage() << ")_\",iter, [&](){return " << relName
                << "->size();});\n";
            // insert statement to be measured
            visit(timer.getStatement(), out);

            // done
            out << "}\n";
            PRINT_END_COMMENT(out);
        }

        void visitLogTimer(const RamLogTimer& timer, std::ostream& out) override {
            PRINT_BEGIN_COMMENT(out);
            // create local scope for name resolution
            out << "{\n";

            const std::string ext = fileExtension(Global::config().get("profile"));

            // create local timer
            out << "\tLogger logger(R\"_(" << timer.getMessage() << ")_\",iter);\n";
            // insert statement to be measured
            visit(timer.getStatement(), out);

            // done
            out << "}\n";
            PRINT_END_COMMENT(out);
        }

        void visitDebugInfo(const RamDebugInfo& dbg, std::ostream& out) override {
            PRINT_BEGIN_COMMENT(out);
            out << "SignalHandler::instance()->setMsg(R\"_(";
            out << dbg.getMessage();
            out << ")_\");\n";

            // insert statements of the rule
            visit(dbg.getStatement(), out);
            PRINT_END_COMMENT(out);
        }

        void visitStratum(const RamStratum& stratum, std::ostream& out) override {
            PRINT_BEGIN_COMMENT(out);
            PRINT_END_COMMENT(out);
        }

        // -- operations --

        void visitNestedOperation(const RamNestedOperation& nested, std::ostream& out) override {
            visit(nested.getOperation(), out);
            if (Global::config().has("profile") && !nested.getProfileText().empty()) {
                out << "freqs[" << synthesiser.lookupFreqIdx(nested.getProfileText()) << "]++;\n";
            }
        }

        void visitTupleOperation(const RamTupleOperation& search, std::ostream& out) override {
            PRINT_BEGIN_COMMENT(out);
            visitNestedOperation(search, out);
            PRINT_END_COMMENT(out);
        }

        void visitParallelScan(const RamParallelScan& pscan, std::ostream& out) override {
            const auto& rel = pscan.getRelation();
            const auto& relName = synthesiser.getRelationName(rel);

            assert(pscan.getTupleId() == 0 && "not outer-most loop");

            assert(rel.getArity() > 0 && "AstTranslator failed/no parallel scans for nullaries");

            assert(!preambleIssued && "only first loop can be made parallel");
            preambleIssued = true;

            PRINT_BEGIN_COMMENT(out);

            out << "auto part = " << relName << "->partition();\n";
            out << "PARALLEL_START;\n";
            out << preamble.str();
            out << "pfor(auto it = part.begin(); it<part.end();++it){\n";
            out << "try{\n";
            out << "for(const auto& env0 : *it) {\n";

            visitTupleOperation(pscan, out);

            out << "}\n";
            out << "} catch(std::exception &e) { SignalHandler::instance()->error(e.what());}\n";
            out << "}\n";

            PRINT_END_COMMENT(out);
        }

        void visitScan(const RamScan& scan, std::ostream& out) override {
            const auto& rel = scan.getRelation();
            auto relName = synthesiser.getRelationName(rel);
            auto id = scan.getTupleId();

            PRINT_BEGIN_COMMENT(out);

            assert(rel.getArity() > 0 && "AstTranslator failed/no scans for nullaries");

            out << "for(const auto& env" << id << " : "
                << "*" << relName << ") {\n";

            visitTupleOperation(scan, out);

            out << "}\n";

            PRINT_END_COMMENT(out);
        }

        void visitChoice(const RamChoice& choice, std::ostream& out) override {
            const auto& rel = choice.getRelation();
            auto relName = synthesiser.getRelationName(rel);
            auto identifier = choice.getTupleId();

            assert(rel.getArity() > 0 && "AstTranslator failed/no choice for nullaries");

            PRINT_BEGIN_COMMENT(out);

            out << "for(const auto& env" << identifier << " : "
                << "*" << relName << ") {\n";
            out << "if( ";

            visit(choice.getCondition(), out);

            out << ") {\n";

            visitTupleOperation(choice, out);

            out << "break;\n";
            out << "}\n";
            out << "}\n";

            PRINT_END_COMMENT(out);
        }

        void visitParallelChoice(const RamParallelChoice& pchoice, std::ostream& out) override {
            const auto& rel = pchoice.getRelation();
            auto relName = synthesiser.getRelationName(rel);

            assert(pchoice.getTupleId() == 0 && "not outer-most loop");

            assert(rel.getArity() > 0 && "AstTranslator failed/no parallel choice for nullaries");

            assert(!preambleIssued && "only first loop can be made parallel");
            preambleIssued = true;

            PRINT_BEGIN_COMMENT(out);

            out << "auto part = " << relName << "->partition();\n";
            out << "PARALLEL_START;\n";
            out << preamble.str();
            out << "pfor(auto it = part.begin(); it<part.end();++it){\n";
            out << "try{\n";
            out << "for(const auto& env0 : *it) {\n";
            out << "if( ";

            visit(pchoice.getCondition(), out);

            out << ") {\n";

            visitTupleOperation(pchoice, out);

            out << "break;\n";
            out << "}\n";
            out << "}\n";
            out << "} catch(std::exception &e) { SignalHandler::instance()->error(e.what());}\n";
            out << "}\n";

            PRINT_END_COMMENT(out);
        }

        void visitIndexScan(const RamIndexScan& iscan, std::ostream& out) override {
            const auto& rel = iscan.getRelation();
            auto relName = synthesiser.getRelationName(rel);
            auto identifier = iscan.getTupleId();
            auto keys = isa->getSearchSignature(&iscan);
            auto arity = rel.getArity();
            const auto& rangePattern = iscan.getRangePattern();

            assert(arity > 0 && "AstTranslator failed/no index scans for nullaries");

            PRINT_BEGIN_COMMENT(out);

            out << "const Tuple<RamDomain," << arity << "> key{{";
            for (size_t i = 0; i < arity; i++) {
                if (!isRamUndefValue(rangePattern[i])) {
                    visit(rangePattern[i], out);
                } else {
                    out << "0";
                }
                if (i + 1 < arity) {
                    out << ",";
                }
            }
            out << "}};\n";

            auto ctxName = "READ_OP_CONTEXT(" + synthesiser.getOpContextName(rel) + ")";

            out << "auto range = " << relName << "->"
                << "equalRange_" << keys << "(key," << ctxName << ");\n";
            out << "for(const auto& env" << identifier << " : range) {\n";

            visitTupleOperation(iscan, out);

            out << "}\n";
            PRINT_END_COMMENT(out);
        }

        void visitParallelIndexScan(const RamParallelIndexScan& piscan, std::ostream& out) override {
            const auto& rel = piscan.getRelation();
            auto relName = synthesiser.getRelationName(rel);
            auto arity = rel.getArity();
            auto keys = isa->getSearchSignature(&piscan);
            const auto& rangePattern = piscan.getRangePattern();

            assert(piscan.getTupleId() == 0 && "not outer-most loop");

            assert(arity > 0 && "AstTranslator failed/no parallel index scan for nullaries");

            assert(!preambleIssued && "only first loop can be made parallel");
            preambleIssued = true;

            PRINT_BEGIN_COMMENT(out);

            out << "const Tuple<RamDomain," << arity << "> key{{";
            for (size_t i = 0; i < arity; i++) {
                if (!isRamUndefValue(rangePattern[i])) {
                    visit(rangePattern[i], out);
                } else {
                    out << "0";
                }
                if (i + 1 < arity) {
                    out << ",";
                }
            }
            out << "}};\n";
            out << "auto range = " << relName
                << "->"
                // TODO (b-scholz): context may be missing here?
                << "equalRange_" << keys << "(key);\n";
            out << "auto part = range.partition();\n";
            out << "PARALLEL_START;\n";
            out << preamble.str();
            out << "pfor(auto it = part.begin(); it<part.end(); ++it) { \n";
            out << "try{\n";
            out << "for(const auto& env0 : *it) {\n";

            visitTupleOperation(piscan, out);

            out << "}\n";
            out << "} catch(std::exception &e) { SignalHandler::instance()->error(e.what());}\n";
            out << "}\n";

            PRINT_END_COMMENT(out);
        }

        void visitIndexChoice(const RamIndexChoice& ichoice, std::ostream& out) override {
            PRINT_BEGIN_COMMENT(out);
            const auto& rel = ichoice.getRelation();
            auto relName = synthesiser.getRelationName(rel);
            auto identifier = ichoice.getTupleId();
            auto arity = rel.getArity();
            const auto& rangePattern = ichoice.getRangePattern();
            auto keys = isa->getSearchSignature(&ichoice);

            // check list of keys
            assert(arity > 0 && "AstTranslator failed");

            out << "const Tuple<RamDomain," << arity << "> key{{";
            for (size_t i = 0; i < arity; i++) {
                if (!isRamUndefValue(rangePattern[i])) {
                    visit(rangePattern[i], out);
                } else {
                    out << "0";
                }
                if (i + 1 < arity) {
                    out << ",";
                }
            }
            out << "}};\n";

            auto ctxName = "READ_OP_CONTEXT(" + synthesiser.getOpContextName(rel) + ")";

            out << "auto range = " << relName << "->"
                << "equalRange_" << keys << "(key," << ctxName << ");\n";
            out << "for(const auto& env" << identifier << " : range) {\n";
            out << "if( ";

            visit(ichoice.getCondition(), out);

            out << ") {\n";

            visitTupleOperation(ichoice, out);

            out << "break;\n";
            out << "}\n";
            out << "}\n";

            PRINT_END_COMMENT(out);
        }

        void visitParallelIndexChoice(const RamParallelIndexChoice& pichoice, std::ostream& out) override {
            PRINT_BEGIN_COMMENT(out);
            const auto& rel = pichoice.getRelation();
            auto relName = synthesiser.getRelationName(rel);
            auto arity = rel.getArity();
            const auto& rangePattern = pichoice.getRangePattern();
            auto keys = isa->getSearchSignature(&pichoice);

            assert(pichoice.getTupleId() == 0 && "not outer-most loop");

            assert(arity > 0 && "AstTranslator failed");

            assert(!preambleIssued && "only first loop can be made parallel");
            preambleIssued = true;

            PRINT_BEGIN_COMMENT(out);

            out << "const Tuple<RamDomain," << arity << "> key{{";
            for (size_t i = 0; i < arity; i++) {
                if (!isRamUndefValue(rangePattern[i])) {
                    visit(rangePattern[i], out);
                } else {
                    out << "0";
                }
                if (i + 1 < arity) {
                    out << ",";
                }
            }
            out << "}};\n";
            out << "auto range = " << relName
                << "->"
                // TODO (b-scholz): context may be missing here?
                << "equalRange_" << keys << "(key);\n";
            out << "auto part = range.partition();\n";
            out << "PARALLEL_START;\n";
            out << preamble.str();
            out << "pfor(auto it = part.begin(); it<part.end(); ++it) { \n";
            out << "try{";
            out << "for(const auto& env0 : *it) {\n";
            out << "if( ";

            visit(pichoice.getCondition(), out);

            out << ") {\n";

            visitTupleOperation(pichoice, out);

            out << "break;\n";
            out << "}\n";
            out << "}\n";
            out << "} catch(std::exception &e) { SignalHandler::instance()->error(e.what());}\n";
            out << "}\n";

            PRINT_END_COMMENT(out);
        }

        void visitUnpackRecord(const RamUnpackRecord& lookup, std::ostream& out) override {
            PRINT_BEGIN_COMMENT(out);
            auto arity = lookup.getArity();

            // get the tuple type working with
            std::string tuple_type = "ram::Tuple<RamDomain," + toString(arity) + ">";

            // look up reference
            out << "auto ref = ";
            visit(lookup.getExpression(), out);
            out << ";\n";

            out << "if (isNull<" << tuple_type << ">(ref)) continue;\n";
            out << tuple_type << " env" << lookup.getTupleId() << " = unpack<" << tuple_type << ">(ref);\n";

            out << "{\n";

            // continue with condition checks and nested body
            visitTupleOperation(lookup, out);

            out << "}\n";
            PRINT_END_COMMENT(out);
        }

        void visitIndexAggregate(const RamIndexAggregate& aggregate, std::ostream& out) override {
            PRINT_BEGIN_COMMENT(out);
            // get some properties
            const auto& rel = aggregate.getRelation();
            auto arity = rel.getArity();
            auto relName = synthesiser.getRelationName(rel);
            auto ctxName = "READ_OP_CONTEXT(" + synthesiser.getOpContextName(rel) + ")";
            auto identifier = aggregate.getTupleId();

            // aggregate tuple storing the result of aggregate
            std::string tuple_type = "ram::Tuple<RamDomain," + toString(arity) + ">";

            // declare environment variable
            out << "ram::Tuple<RamDomain,1> env" << identifier << ";\n";

            // get range to aggregate
            auto keys = isa->getSearchSignature(&aggregate);

            // special case: counting number elements over an unrestricted predicate
            if (aggregate.getFunction() == souffle::COUNT && keys == 0 &&
                    isRamTrue(&aggregate.getCondition())) {
                // shortcut: use relation size
                out << "env" << identifier << "[0] = " << relName << "->"
                    << "size();\n";
                visitTupleOperation(aggregate, out);
                PRINT_END_COMMENT(out);
                return;
            }

            // init result
            std::string init;
            switch (aggregate.getFunction()) {
                case souffle::MIN:
                    init = "MAX_RAM_DOMAIN";
                    break;
                case souffle::MAX:
                    init = "MIN_RAM_DOMAIN";
                    break;
                case souffle::COUNT:
                    init = "0";
                    break;
                case souffle::SUM:
                    init = "0";
                    break;
                default:
                    abort();
            }
            out << "RamDomain res" << identifier << " = " << init << ";\n";

            // check whether there is an index to use
            if (keys == 0) {
                out << "for(const auto& env" << identifier << " : "
                    << "*" << relName << ") {\n";
            } else {
                // a lambda for printing boundary key values
                auto printKeyTuple = [&]() {
                    for (size_t i = 0; i < arity; i++) {
                        if (!isRamUndefValue(aggregate.getRangePattern()[i])) {
                            visit(aggregate.getRangePattern()[i], out);
                        } else {
                            out << "0";
                        }
                        if (i + 1 < arity) {
                            out << ",";
                        }
                    }
                };

                // get index
                auto index = synthesiser.toIndex(keys);
                out << "const " << tuple_type << " key{{";
                printKeyTuple();
                out << "}};\n";
                out << "auto range = " << relName << "->"
                    << "equalRange_" << keys << "(key," << ctxName << ");\n";

                // aggregate result
                out << "for(const auto& env" << identifier << " : range) {\n";
            }

            // produce condition inside the loop
            out << "if( ";
            visit(aggregate.getCondition(), out);
            out << ") {\n";

            switch (aggregate.getFunction()) {
                case souffle::MIN:
                    out << "res" << identifier << " = std::min (res" << identifier << ",";
                    visit(aggregate.getExpression(), out);
                    out << ");\n";
                    break;
                case souffle::MAX:
                    out << "res" << identifier << " = std::max (res" << identifier << ",";
                    visit(aggregate.getExpression(), out);
                    out << ");\n";
                    break;
                case souffle::COUNT:
                    // count is easy
                    out << "++res" << identifier << "\n;";
                    break;
                case souffle::SUM:
                    out << "res" << identifier << " += ";
                    visit(aggregate.getExpression(), out);
                    out << ";\n";
                    break;
                default:
                    abort();
            }

            out << "}\n";

            // end aggregator loop
            out << "}\n";

            // write result into environment tuple
            out << "env" << identifier << "[0] = res" << identifier << ";\n";

            if (aggregate.getFunction() == souffle::MIN || aggregate.getFunction() == souffle::MAX) {
                // check whether there exists a min/max first before next loop
                out << "if(res" << identifier << " != " << init << "){\n";
                visitTupleOperation(aggregate, out);
                out << "}\n";
            } else {
                visitTupleOperation(aggregate, out);
            }

            PRINT_END_COMMENT(out);
        }

        void visitAggregate(const RamAggregate& aggregate, std::ostream& out) override {
            PRINT_BEGIN_COMMENT(out);
            // get some properties
            const auto& rel = aggregate.getRelation();
            auto relName = synthesiser.getRelationName(rel);
            auto ctxName = "READ_OP_CONTEXT(" + synthesiser.getOpContextName(rel) + ")";
            auto identifier = aggregate.getTupleId();

            // declare environment variable
            out << "ram::Tuple<RamDomain,1> env" << identifier << ";\n";

            // special case: counting number elements over an unrestricted predicate
            if (aggregate.getFunction() == souffle::COUNT && isRamTrue(&aggregate.getCondition())) {
                // shortcut: use relation size
                out << "env" << identifier << "[0] = " << relName << "->"
                    << "size();\n";
                visitTupleOperation(aggregate, out);
                PRINT_END_COMMENT(out);
                return;
            }

            // init result
            std::string init;
            switch (aggregate.getFunction()) {
                case souffle::MIN:
                    init = "MAX_RAM_DOMAIN";
                    break;
                case souffle::MAX:
                    init = "MIN_RAM_DOMAIN";
                    break;
                case souffle::COUNT:
                    init = "0";
                    break;
                case souffle::SUM:
                    init = "0";
                    break;
                default:
                    abort();
            }
            out << "RamDomain res" << identifier << " = " << init << ";\n";

            // check whether there is an index to use
            out << "for(const auto& env" << identifier << " : "
                << "*" << relName << ") {\n";

            // produce condition inside the loop
            out << "if( ";
            visit(aggregate.getCondition(), out);
            out << ") {\n";

            // pick function
            switch (aggregate.getFunction()) {
                case souffle::MIN:
                    out << "res" << identifier << " = std::min(res" << identifier << ",";
                    visit(aggregate.getExpression(), out);
                    out << ");\n";
                    break;
                case souffle::MAX:
                    out << "res" << identifier << " = std::max(res" << identifier << ",";
                    visit(aggregate.getExpression(), out);
                    out << ");\n";
                    break;
                case souffle::COUNT:
                    out << "++res" << identifier << "\n;";
                    break;
                case souffle::SUM:
                    out << "res" << identifier << " += ";
                    visit(aggregate.getExpression(), out);
                    out << ";\n";
                    break;
                default:
                    abort();
            }

            out << "}\n";

            // end aggregator loop
            out << "}\n";

            // write result into environment tuple
            out << "env" << identifier << "[0] = res" << identifier << ";\n";

            if (aggregate.getFunction() == souffle::MIN || aggregate.getFunction() == souffle::MAX) {
                // check whether there exists a min/max first before next loop
                out << "if(res" << identifier << " != " << init << "){\n";
                visitTupleOperation(aggregate, out);
                out << "}\n";
            } else {
                visitTupleOperation(aggregate, out);
            }

            PRINT_END_COMMENT(out);
        }

        void visitFilter(const RamFilter& filter, std::ostream& out) override {
            PRINT_BEGIN_COMMENT(out);
            out << "if( ";
            visit(filter.getCondition(), out);
            out << ") {\n";
            visitNestedOperation(filter, out);
            out << "}\n";
            PRINT_END_COMMENT(out);
        }

        void visitBreak(const RamBreak& breakOp, std::ostream& out) override {
            PRINT_BEGIN_COMMENT(out);
            out << "if( ";
            visit(breakOp.getCondition(), out);
            out << ") break;\n";
            visitNestedOperation(breakOp, out);
            PRINT_END_COMMENT(out);
        }

        void visitProject(const RamProject& project, std::ostream& out) override {
            PRINT_BEGIN_COMMENT(out);
            const auto& rel = project.getRelation();
            auto arity = rel.getArity();
            auto relName = synthesiser.getRelationName(rel);
            auto ctxName = "READ_OP_CONTEXT(" + synthesiser.getOpContextName(rel) + ")";

            // create projected tuple
            if (project.getValues().empty()) {
                out << "Tuple<RamDomain," << arity << "> tuple{{}};\n";
            } else {
                out << "Tuple<RamDomain," << arity << "> tuple{{static_cast<RamDomain>("
                    << join(project.getValues(), "),static_cast<RamDomain>(", rec) << ")}};\n";
            }

            // insert tuple
            out << relName << "->"
                << "insert(tuple," << ctxName << ");\n";

            PRINT_END_COMMENT(out);
        }

        // -- conditions --

        void visitTrue(const RamTrue& ltrue, std::ostream& out) override {
            PRINT_BEGIN_COMMENT(out);
            out << "true";
            PRINT_END_COMMENT(out);
        }

        void visitFalse(const RamFalse& lfalse, std::ostream& out) override {
            PRINT_BEGIN_COMMENT(out);
            out << "false";
            PRINT_END_COMMENT(out);
        }

        void visitConjunction(const RamConjunction& conj, std::ostream& out) override {
            PRINT_BEGIN_COMMENT(out);
            visit(conj.getLHS(), out);
            out << " && ";
            visit(conj.getRHS(), out);
            PRINT_END_COMMENT(out);
        }

        void visitNegation(const RamNegation& neg, std::ostream& out) override {
            PRINT_BEGIN_COMMENT(out);
            out << "!(";
            visit(neg.getOperand(), out);
            out << ")";
            PRINT_END_COMMENT(out);
        }

        void visitConstraint(const RamConstraint& rel, std::ostream& out) override {
            PRINT_BEGIN_COMMENT(out);
            switch (rel.getOperator()) {
                // comparison operators
                case BinaryConstraintOp::EQ:
                    out << "((";
                    visit(rel.getLHS(), out);
                    out << ") == (";
                    visit(rel.getRHS(), out);
                    out << "))";
                    break;
                case BinaryConstraintOp::NE:
                    out << "((";
                    visit(rel.getLHS(), out);
                    out << ") != (";
                    visit(rel.getRHS(), out);
                    out << "))";
                    break;
                case BinaryConstraintOp::LT:
                    out << "((";
                    visit(rel.getLHS(), out);
                    out << ") < (";
                    visit(rel.getRHS(), out);
                    out << "))";
                    break;
                case BinaryConstraintOp::LE:
                    out << "((";
                    visit(rel.getLHS(), out);
                    out << ") <= (";
                    visit(rel.getRHS(), out);
                    out << "))";
                    break;
                case BinaryConstraintOp::GT:
                    out << "((";
                    visit(rel.getLHS(), out);
                    out << ") > (";
                    visit(rel.getRHS(), out);
                    out << "))";
                    break;
                case BinaryConstraintOp::GE:
                    out << "((";
                    visit(rel.getLHS(), out);
                    out << ") >= (";
                    visit(rel.getRHS(), out);
                    out << "))";
                    break;

                // strings
                case BinaryConstraintOp::MATCH: {
                    out << "regex_wrapper(symTable.resolve(";
                    visit(rel.getLHS(), out);
                    out << "),symTable.resolve(";
                    visit(rel.getRHS(), out);
                    out << "))";
                    break;
                }
                case BinaryConstraintOp::NOT_MATCH: {
                    out << "!regex_wrapper(symTable.resolve(";
                    visit(rel.getLHS(), out);
                    out << "),symTable.resolve(";
                    visit(rel.getRHS(), out);
                    out << "))";
                    break;
                }
                case BinaryConstraintOp::CONTAINS: {
                    out << "(symTable.resolve(";
                    visit(rel.getRHS(), out);
                    out << ").find(symTable.resolve(";
                    visit(rel.getLHS(), out);
                    out << ")) != std::string::npos)";
                    break;
                }
                case BinaryConstraintOp::NOT_CONTAINS: {
                    out << "(symTable.resolve(";
                    visit(rel.getRHS(), out);
                    out << ").find(symTable.resolve(";
                    visit(rel.getLHS(), out);
                    out << ")) == std::string::npos)";
                    break;
                }
                default:
                    assert(false && "Unsupported Operation!");
                    break;
            }
            PRINT_END_COMMENT(out);
        }

        void visitEmptinessCheck(const RamEmptinessCheck& emptiness, std::ostream& out) override {
            PRINT_BEGIN_COMMENT(out);
            out << synthesiser.getRelationName(emptiness.getRelation()) << "->"
                << "empty()";
            PRINT_END_COMMENT(out);
        }

        void visitExistenceCheck(const RamExistenceCheck& exists, std::ostream& out) override {
            PRINT_BEGIN_COMMENT(out);
            // get some details
            const auto& rel = exists.getRelation();
            auto relName = synthesiser.getRelationName(rel);
            auto ctxName = "READ_OP_CONTEXT(" + synthesiser.getOpContextName(rel) + ")";
            auto arity = rel.getArity();
            assert(arity > 0 && "AstTranslator failed");
            std::string before, after;
            if (Global::config().has("profile") && !exists.getRelation().isTemp()) {
                out << R"_((reads[)_" << synthesiser.lookupReadIdx(rel.getName()) << R"_(]++,)_";
                after = ")";
            }

            // if it is total we use the contains function
            if (isa->isTotalSignature(&exists)) {
                out << relName << "->"
                    << "contains(Tuple<RamDomain," << arity << ">{{" << join(exists.getValues(), ",", rec)
                    << "}}," << ctxName << ")" << after;
                PRINT_END_COMMENT(out);
                return;
            }

            // else we conduct a range query
            out << "!" << relName << "->"
                << "equalRange";
            out << "_" << isa->getSearchSignature(&exists);
            out << "(Tuple<RamDomain," << arity << ">{{";
            out << join(exists.getValues(), ",", [&](std::ostream& out, RamExpression* value) {
                if (!isRamUndefValue(value)) {
                    visit(*value, out);
                } else {
                    out << "0";
                }
            });
            out << "}}," << ctxName << ").empty()" << after;
            PRINT_END_COMMENT(out);
        }

        void visitProvenanceExistenceCheck(
                const RamProvenanceExistenceCheck& provExists, std::ostream& out) override {
            PRINT_BEGIN_COMMENT(out);
            // get some details
            const auto& rel = provExists.getRelation();
            auto relName = synthesiser.getRelationName(rel);
            auto ctxName = "READ_OP_CONTEXT(" + synthesiser.getOpContextName(rel) + ")";
            auto arity = rel.getArity();
            auto numberOfHeights = rel.getNumberOfHeights();

            // provenance not exists is never total, conduct a range query
            out << "[&]() -> bool {\n";
            out << "auto existenceCheck = " << relName << "->"
                << "equalRange";
            // out << synthesiser.toIndex(ne.getSearchSignature());
            out << "_" << isa->getSearchSignature(&provExists);
            out << "(Tuple<RamDomain," << arity << ">{{";
            for (size_t i = 0; i < provExists.getValues().size() - numberOfHeights; i++) {
                RamExpression* val = provExists.getValues()[i];
                if (!isRamUndefValue(val)) {
                    visit(*val, out);
                } else {
                    out << "0";
                }
                out << ",";
            }
            // extra 0 for provenance height annotations
            for (size_t i = 0; i < numberOfHeights - 1; i++) {
                out << "0,";
            }
            out << "0";

            out << "}}," << ctxName << ");\n";
            out << "if (existenceCheck.empty()) return false; else return ((*existenceCheck.begin())["
                << arity - numberOfHeights << "] <= ";

            visit(*(provExists.getValues()[arity - numberOfHeights]), out);
            out << ")";
            if (numberOfHeights > 1) {
                out << " &&  !("
                    << "(*existenceCheck.begin())[" << arity - numberOfHeights << "] == ";
                visit(*(provExists.getValues()[arity - numberOfHeights]), out);

                // out << ")";}
                out << " && (";

                out << "(*existenceCheck.begin())[" << arity - numberOfHeights + 1 << "] > ";
                visit(*(provExists.getValues()[arity - numberOfHeights + 1]), out);
                // out << "))";}
                for (int i = arity - numberOfHeights + 2; i < (int)arity; i++) {
                    out << " || (";
                    for (int j = arity - numberOfHeights + 1; j < i; j++) {
                        out << "(*existenceCheck.begin())[" << j << "] == ";
                        visit(*(provExists.getValues()[j]), out);
                        out << " && ";
                    }
                    out << "(*existenceCheck.begin())[" << i << "] > ";
                    visit(*(provExists.getValues()[i]), out);
                    out << ")";
                }

                out << "))";
            }
            out << ";}()\n";
            PRINT_END_COMMENT(out);
        }

        // -- values --
        void visitNumber(const RamNumber& num, std::ostream& out) override {
            PRINT_BEGIN_COMMENT(out);
            out << "RamDomain(" << num.getConstant() << ")";
            PRINT_END_COMMENT(out);
        }

        void visitTupleElement(const RamTupleElement& access, std::ostream& out) override {
            PRINT_BEGIN_COMMENT(out);
            out << "env" << access.getTupleId() << "[" << access.getElement() << "]";
            PRINT_END_COMMENT(out);
        }

        void visitAutoIncrement(const RamAutoIncrement& /*inc*/, std::ostream& out) override {
            PRINT_BEGIN_COMMENT(out);
            out << "(ctr++)";
            PRINT_END_COMMENT(out);
        }

        void visitIntrinsicOperator(const RamIntrinsicOperator& op, std::ostream& out) override {
            PRINT_BEGIN_COMMENT(out);

            switch (op.getOperator()) {
                /** Unary Functor Operators */
                case FunctorOp::ORD: {
                    visit(op.getArgument(0), out);
                    break;
                }
                case FunctorOp::STRLEN: {
                    out << "static_cast<RamDomain>(symTable.resolve(";
                    visit(op.getArgument(0), out);
                    out << ").size())";
                    break;
                }
                case FunctorOp::NEG: {
                    out << "(-(";
                    visit(op.getArgument(0), out);
                    out << "))";
                    break;
                }
                case FunctorOp::BNOT: {
                    out << "(~(";
                    visit(op.getArgument(0), out);
                    out << "))";
                    break;
                }
                case FunctorOp::LNOT: {
                    out << "(!(";
                    visit(op.getArgument(0), out);
                    out << "))";
                    break;
                }
                case FunctorOp::TOSTRING: {
                    out << "symTable.lookup(std::to_string(";
                    visit(op.getArgument(0), out);
                    out << "))";
                    break;
                }
                case FunctorOp::TONUMBER: {
                    out << "(wrapper_tonumber(symTable.resolve((size_t)";
                    visit(op.getArgument(0), out);
                    out << ")))";
                    break;
                }

                /** Binary Functor Operators */
                // arithmetic
                case FunctorOp::ADD: {
                    out << "(";
                    visit(op.getArgument(0), out);
                    out << ") + (";
                    visit(op.getArgument(1), out);
                    out << ")";
                    break;
                }
                case FunctorOp::SUB: {
                    out << "(";
                    visit(op.getArgument(0), out);
                    out << ") - (";
                    visit(op.getArgument(1), out);
                    out << ")";
                    break;
                }
                case FunctorOp::MUL: {
                    out << "(";
                    visit(op.getArgument(0), out);
                    out << ") * (";
                    visit(op.getArgument(1), out);
                    out << ")";
                    break;
                }
                case FunctorOp::DIV: {
                    out << "(";
                    visit(op.getArgument(0), out);
                    out << ") / (";
                    visit(op.getArgument(1), out);
                    out << ")";
                    break;
                }
                case FunctorOp::EXP: {
                    // Cast as int64, then back to RamDomain of int32 to avoid wrapping to negative
                    // when using int32 RamDomains
                    out << "static_cast<int64_t>(std::pow(";
                    visit(op.getArgument(0), out);
                    out << ",";
                    visit(op.getArgument(1), out);
                    out << "))";
                    break;
                }
                case FunctorOp::MOD: {
                    out << "(";
                    visit(op.getArgument(0), out);
                    out << ") % (";
                    visit(op.getArgument(1), out);
                    out << ")";
                    break;
                }
                case FunctorOp::BAND: {
                    out << "(";
                    visit(op.getArgument(0), out);
                    out << ") & (";
                    visit(op.getArgument(1), out);
                    out << ")";
                    break;
                }
                case FunctorOp::BOR: {
                    out << "(";
                    visit(op.getArgument(0), out);
                    out << ") | (";
                    visit(op.getArgument(1), out);
                    out << ")";
                    break;
                }
                case FunctorOp::BXOR: {
                    out << "(";
                    visit(op.getArgument(0), out);
                    out << ") ^ (";
                    visit(op.getArgument(1), out);
                    out << ")";
                    break;
                }
                case FunctorOp::LAND: {
                    out << "(";
                    visit(op.getArgument(0), out);
                    out << ") && (";
                    visit(op.getArgument(1), out);
                    out << ")";
                    break;
                }
                case FunctorOp::LOR: {
                    out << "(";
                    visit(op.getArgument(0), out);
                    out << ") || (";
                    visit(op.getArgument(1), out);
                    out << ")";
                    break;
                }
                case FunctorOp::MAX: {
                    out << "std::max({";
                    for (auto& cur : op.getArguments()) {
                        visit(cur, out);
                        out << ", ";
                    }
                    out << "})";
                    break;
                }
                case FunctorOp::MIN: {
                    out << "std::min({";
                    for (auto& cur : op.getArguments()) {
                        visit(cur, out);
                        out << ", ";
                    }
                    out << "})";
                    break;
                }

                // strings
                case FunctorOp::CAT: {
                    out << "symTable.lookup(";
                    for (size_t i = 0; i < op.getArgCount() - 1; i++) {
                        out << "symTable.resolve(";
                        visit(op.getArgument(i), out);
                        out << ") + ";
                    }
                    out << "symTable.resolve(";
                    visit(op.getArgument(op.getArgCount() - 1), out);
                    out << "))";
                    break;
                }

                /** Ternary Functor Operators */
                case FunctorOp::SUBSTR: {
                    out << "symTable.lookup(";
                    out << "substr_wrapper(symTable.resolve(";
                    visit(op.getArgument(0), out);
                    out << "),(";
                    visit(op.getArgument(1), out);
                    out << "),(";
                    visit(op.getArgument(2), out);
                    out << ")))";
                    break;
                }

                /** Undefined */
                default: {
                    assert(false && "Unsupported Operation!");
                    break;
                }
            }
            PRINT_END_COMMENT(out);
        }

        void visitUserDefinedOperator(const RamUserDefinedOperator& op, std::ostream& out) override {
            const std::string& name = op.getName();
            const std::string& type = op.getType();
            size_t arity = type.length() - 1;

            if (type[arity] == 'S') {
                out << "symTable.lookup(";
            }
            out << name << "(";

            for (size_t i = 0; i < arity; i++) {
                if (i > 0) {
                    out << ",";
                }
                if (type[i] == 'N') {
                    out << "((RamDomain)";
                    visit(op.getArgument(i), out);
                    out << ")";
                } else {
                    out << "symTable.resolve((RamDomain)";
                    visit(op.getArgument(i), out);
                    out << ").c_str()";
                }
            }
            out << ")";
            if (type[arity] == 'S') {
                out << ")";
            }
        }

        // -- records --

        void visitPackRecord(const RamPackRecord& pack, std::ostream& out) override {
            PRINT_BEGIN_COMMENT(out);
            out << "pack("
                << "ram::Tuple<RamDomain," << pack.getArguments().size() << ">({"
                << join(pack.getArguments(), ",", rec) << "})"
                << ")";
            PRINT_END_COMMENT(out);
        }

        // -- subroutine argument --

        void visitSubroutineArgument(const RamSubroutineArgument& arg, std::ostream& out) override {
            out << "(args)[" << arg.getArgument() << "]";
        }

        // -- subroutine return --

        void visitSubroutineReturnValue(const RamSubroutineReturnValue& ret, std::ostream& out) override {
            out << "std::lock_guard<std::mutex> guard(lock);\n";
            for (auto val : ret.getValues()) {
                if (isRamUndefValue(val)) {
                    out << "ret.push_back(0);\n";
                    out << "err.push_back(true);\n";
                } else {
                    out << "ret.push_back(";
                    visit(val, out);
                    out << ");\n";
                    out << "err.push_back(false);\n";
                }
            }
        }

        // -- safety net --

        void visitUndefValue(const RamUndefValue& undef, std::ostream& /*out*/) override {
            assert(false && "Compilation error");
        }

        void visitNode(const RamNode& node, std::ostream& /*out*/) override {
            std::cerr << "Unsupported node type: " << typeid(node).name() << "\n";
            assert(false && "Unsupported Node Type!");
        }
    };

    // emit code
    CodeEmitter(*this).visit(stmt, out);
}

void Synthesiser::generateCode(std::ostream& os, const std::string& id, bool& withSharedLibrary) {
    // ---------------------------------------------------------------
    //                      Auto-Index Generation
    // ---------------------------------------------------------------
    const SymbolTable& symTable = translationUnit.getSymbolTable();
    const RamProgram& prog = *translationUnit.getProgram();
    auto* idxAnalysis = translationUnit.getAnalysis<RamIndexAnalysis>();

    // ---------------------------------------------------------------
    //                      Code Generation
    // ---------------------------------------------------------------

    withSharedLibrary = false;

    std::string classname = "Sf_" + id;

    // generate C++ program
    os << "\n#include \"souffle/CompiledSouffle.h\"\n";
    if (Global::config().has("provenance")) {
        os << "#include <mutex>\n";
        os << "#include \"souffle/Explain.h\"\n";
    }

    if (Global::config().has("live-profile")) {
        os << "#include <thread>\n";
        os << "#include \"souffle/profile/Tui.h\"\n";
    }
    os << "\n";
    // produce external definitions for user-defined functors
    std::map<std::string, std::string> functors;
    visitDepthFirst(prog, [&](const RamUserDefinedOperator& op) {
        if (functors.find(op.getName()) == functors.end())
            functors.insert(std::make_pair(op.getName(), op.getType()));
        withSharedLibrary = true;
    });
    os << "extern \"C\" {\n";
    for (const auto& f : functors) {
        size_t arity = f.second.length() - 1;
        const std::string& type = f.second;
        const std::string& name = f.first;
        if (type[arity] == 'N') {
            os << "souffle::RamDomain ";
        } else if (type[arity] == 'S') {
            os << "const char * ";
        }
        os << name << "(";
        std::vector<std::string> args;
        for (size_t i = 0; i < arity; i++) {
            if (type[i] == 'N') {
                args.push_back("souffle::RamDomain");
            } else {
                args.push_back("const char *");
            }
        }
        os << join(args, ",");
        os << ");\n";
    }
    os << "}\n";
    os << "\n";
    os << "namespace souffle {\n";
    os << "using namespace ram;\n";

    // synthesise data-structures for relations
    for (auto rel : prog.getAllRelations()) {
        const std::string& datalogName = rel->getName();

        bool isProvInfo = datalogName.find("@info") != std::string::npos;
        auto relationType = SynthesiserRelation::getSynthesiserRelation(
                *rel, idxAnalysis->getIndexes(*rel), Global::config().has("provenance") && !isProvInfo);

        generateRelationTypeStruct(os, std::move(relationType));
    }
    os << '\n';

    os << "class " << classname << " : public SouffleProgram {\n";

    // regex wrapper
    os << "private:\n";
    os << "static inline bool regex_wrapper(const std::string& pattern, const std::string& text) {\n";
    os << "   bool result = false; \n";
    os << "   try { result = std::regex_match(text, std::regex(pattern)); } catch(...) { \n";
    os << "     std::cerr << \"warning: wrong pattern provided for match(\\\"\" << pattern << \"\\\",\\\"\" "
          "<< text << \"\\\").\\n\";\n}\n";
    os << "   return result;\n";
    os << "}\n";

    // substring wrapper
    os << "private:\n";
    os << "static inline std::string substr_wrapper(const std::string& str, size_t idx, size_t len) {\n";
    os << "   std::string result; \n";
    os << "   try { result = str.substr(idx,len); } catch(...) { \n";
    os << "     std::cerr << \"warning: wrong index position provided by substr(\\\"\";\n";
    os << "     std::cerr << str << \"\\\",\" << (int32_t)idx << \",\" << (int32_t)len << \") "
          "functor.\\n\";\n";
    os << "   } return result;\n";
    os << "}\n";

    // to number wrapper
    os << "private:\n";
    os << "static inline RamDomain wrapper_tonumber(const std::string& str) {\n";
    os << "   RamDomain result=0; \n";
    os << "   try { result = stord(str); } catch(...) { \n";
    os << "     std::cerr << \"error: wrong string provided by to_number(\\\"\";\n";
    os << R"(     std::cerr << str << "\") )";
    os << "functor.\\n\";\n";
    os << "     raise(SIGFPE);\n";
    os << "   } return result;\n";
    os << "}\n";

    if (Global::config().has("profile")) {
        os << "std::string profiling_fname;\n";
    }

    os << "public:\n";

    // declare symbol table
    os << "// -- initialize symbol table --\n";

    os << "SymbolTable symTable\n";
    if (symTable.size() > 0) {
        os << "{\n";
        for (size_t i = 0; i < symTable.size(); i++) {
            os << "\tR\"_(" << symTable.resolve(i) << ")_\",\n";
        }
        os << "}";
    }
    os << ";";

    if (Global::config().has("profile")) {
        os << "private:\n";
        size_t numFreq = 0;
        visitDepthFirst(*(prog.getMain()), [&](const RamStatement& node) { numFreq++; });
        os << "  size_t freqs[" << numFreq << "]{};\n";
        size_t numRead = 0;
        for (auto rel : prog.getAllRelations()) {
            if (!rel->isTemp()) numRead++;
        }
        os << "  size_t reads[" << numRead << "]{};\n";
    }

    // print relation definitions
    std::string initCons;     // initialization of constructor
    std::string registerRel;  // registration of relations
    int relCtr = 0;
    std::set<std::string> storeRelations;
    std::set<std::string> loadRelations;
    visitDepthFirst(*(prog.getMain()),
            [&](const RamStore& store) { storeRelations.insert(store.getRelation().getName()); });
    visitDepthFirst(*(prog.getMain()),
            [&](const RamLoad& load) { loadRelations.insert(load.getRelation().getName()); });

    for (auto rel : prog.getAllRelations()) {
        // get some table details
        int arity = rel->getArity();
        int numberOfHeights = rel->getNumberOfHeights();
        const std::string& datalogName = rel->getName();
        const std::string& cppName = getRelationName(*rel);

        // TODO(b-scholz): we need a qualifier for info relations used by the provenance system
        // this would permit a more efficient storage of relations (no indexes!!)
        bool isProvInfo = datalogName.find("@info") != std::string::npos;
        auto relationType = SynthesiserRelation::getSynthesiserRelation(
                *rel, idxAnalysis->getIndexes(*rel), Global::config().has("provenance") && !isProvInfo);
        const std::string& type = relationType->getTypeName();

        // defining table
        os << "// -- Table: " << datalogName << "\n";

        os << "std::unique_ptr<" << type << "> " << cppName << " = std::make_unique<" << type << ">();\n";
        if (!rel->isTemp()) {
            os << "souffle::RelationWrapper<";
            os << relCtr++ << ",";
            os << type << ",";
            os << "Tuple<RamDomain," << arity << ">,";
            os << arity << ",";
            os << numberOfHeights;
            os << "> wrapper_" << cppName << ";\n";

            // construct types
            std::string tupleType = "std::array<const char *," + std::to_string(arity) + ">{{";
            std::string tupleName = "std::array<const char *," + std::to_string(arity) + ">{{";

            if (rel->getArity()) {
                tupleType += "\"" + rel->getArgTypeQualifier(0) + "\"";
                for (int i = 1; i < arity; i++) {
                    tupleType += ",\"" + rel->getArgTypeQualifier(i) + "\"";
                }

                tupleName += "\"" + rel->getArg(0) + "\"";
                for (int i = 1; i < arity; i++) {
                    tupleName += ",\"" + rel->getArg(i) + "\"";
                }
            }
            tupleType += "}}";
            tupleName += "}}";

            if (!initCons.empty()) {
                initCons += ",\n";
            }
            initCons += "\nwrapper_" + cppName + "(" + "*" + cppName + ",symTable,\"" + datalogName + "\"," +
                        tupleType + "," + tupleName + ")";
            registerRel += "addRelation(\"" + datalogName + "\",&wrapper_" + cppName + ",";
            registerRel += (loadRelations.count(rel->getName()) > 0) ? "true" : "false";
            registerRel += ",";
            registerRel += (storeRelations.count(rel->getName()) > 0) ? "true" : "false";
            registerRel += ");\n";
        }
    }

    os << "public:\n";

    // -- constructor --

    os << classname;
    if (Global::config().has("profile")) {
        os << "(std::string pf=\"profile.log\") : profiling_fname(pf)";
        if (!initCons.empty()) {
            os << ",\n" << initCons;
        }
    } else {
        os << "()";
        if (!initCons.empty()) {
            os << " : " << initCons;
        }
    }
    os << "{\n";
    if (Global::config().has("profile")) {
        os << "ProfileEventSingleton::instance().setOutputFile(profiling_fname);\n";
    }
    os << registerRel;
    os << "}\n";
    // -- destructor --

    os << "~" << classname << "() {\n";
    os << "}\n";

    // -- run function --
    os << "private:\nvoid runFunction(std::string inputDirectory = \".\", "
          "std::string outputDirectory = \".\", size_t stratumIndex = (size_t) -1, bool performIO = false) "
          "{\n";

    os << "SignalHandler::instance()->set();\n";
    if (Global::config().has("verbose")) {
        os << "SignalHandler::instance()->enableLogging();\n";
    }

    bool hasIncrement = false;
    visitDepthFirst(*(prog.getMain()), [&](const RamAutoIncrement& inc) { hasIncrement = true; });
    // initialize counter
    if (hasIncrement) {
        os << "// -- initialize counter --\n";
        os << "std::atomic<RamDomain> ctr(0);\n\n";
    }
    os << "std::atomic<size_t> iter(0);\n\n";

    // set default threads (in embedded mode)
    // if this is not set, and omp is used, the default omp setting of number of cores is used.
    os << "#if defined(_OPENMP)\n";
    os << "if (getNumThreads() > 0) {omp_set_num_threads(getNumThreads());}\n";
    os << "#endif\n\n";

    // add actual program body
    os << "// -- query evaluation --\n";
    if (Global::config().has("profile")) {
        os << "ProfileEventSingleton::instance().startTimer();\n";
        os << R"_(ProfileEventSingleton::instance().makeTimeEvent("@time;starttime");)_" << '\n';
        os << "{\n"
           << R"_(Logger logger("@runtime;", 0);)_" << '\n';
        // Store count of relations
        size_t relationCount = 0;
        for (auto rel : prog.getAllRelations()) {
            if (rel->getName()[0] != '@') ++relationCount;
        }
        // Store configuration
        os << R"_(ProfileEventSingleton::instance().makeConfigRecord("relationCount", std::to_string()_"
           << relationCount << "));";
        // Outline stratum records for faster compilation
        os << "[](){\n";

        // Record relations created in each stratum
        visitDepthFirst(*(prog.getMain()), [&](const RamStratum& stratum) {
            std::map<std::string, size_t> relNames;
            for (auto rel : prog.getAllRelations()) {
                relNames[rel->getName()] = rel->getArity();
            }
            for (const auto& cur : relNames) {
                // Skip temporary relations, marked with '@'
                if (cur.first[0] == '@') {
                    continue;
                }
                os << "ProfileEventSingleton::instance().makeStratumRecord(" << stratum.getIndex()
                   << R"_(, "relation", ")_" << cur.first << R"_(", "arity", ")_" << cur.second << R"_(");)_"
                   << '\n';
            }
        });
        // End stratum record outlining
        os << "}();\n";
    }

    if (Global::config().has("engine")) {
        std::stringstream ss;
        bool hasAtLeastOneStrata = false;
        visitDepthFirst(*(prog.getMain()), [&](const RamStratum& stratum) {
            hasAtLeastOneStrata = true;
            // go to stratum of index in switch
            auto i = stratum.getIndex();
            ss << "case " << i << ":\ngoto STRATUM_" << i << ";\nbreak;\n";
        });
        if (hasAtLeastOneStrata) {
            os << "switch (stratumIndex) {\n";
            {
                // otherwise use stratum 0 if index is -1
                os << "case (size_t) -1:\ngoto STRATUM_0;\nbreak;\n";
            }
            os << ss.str();
            os << "}\n";
        }
    }

    // Set up stratum
    visitDepthFirst(*(prog.getMain()), [&](const RamStratum& stratum) {
        os << "/* BEGIN STRATUM " << stratum.getIndex() << " */\n";
        if (Global::config().has("engine")) {
            // go to the stratum with the max value for int as a suffix if calling the master stratum
            auto i = stratum.getIndex();
            os << "STRATUM_" << i << ":\n";
        }
        os << "[&]() {\n";
        emitCode(os, stratum.getBody());
        os << "}();\n";
        if (Global::config().has("engine")) {
            os << "if (stratumIndex != (size_t) -1) goto EXIT;\n";
        }
        os << "/* END STRATUM " << stratum.getIndex() << " */\n";
    });

    if (Global::config().has("engine")) {
        os << "EXIT:{}";
    }

    if (Global::config().has("profile")) {
        os << "}\n";
        os << "ProfileEventSingleton::instance().stopTimer();\n";
        os << "dumpFreqs();\n";
    }

    // add code printing hint statistics
    os << "\n// -- relation hint statistics --\n";
    os << "if(isHintsProfilingEnabled()) {\n";
    os << "std::cout << \" -- Operation Hint Statistics --\\n\";\n";
    for (auto rel : prog.getAllRelations()) {
        auto name = getRelationName(*rel);
        os << "std::cout << \"Relation " << name << ":\\n\";\n";
        os << name << "->printHintStatistics(std::cout,\"  \");\n";
        os << "std::cout << \"\\n\";\n";
    }
    os << "}\n";

    os << "SignalHandler::instance()->reset();\n";

    os << "}\n";  // end of runFunction() method

    // add methods to run with and without performing IO (mainly for the interface)
    os << "public:\nvoid run(size_t stratumIndex = (size_t) -1) override { runFunction(\".\", \".\", "
          "stratumIndex, false); }\n";
    os << "public:\nvoid runAll(std::string inputDirectory = \".\", std::string outputDirectory = \".\", "
          "size_t stratumIndex = (size_t) -1) "
          "override { ";
    if (Global::config().has("live-profile")) {
        os << "std::thread profiler([]() { profile::Tui().runProf(); });\n";
    }
    os << "runFunction(inputDirectory, outputDirectory, stratumIndex, true);\n";
    if (Global::config().has("live-profile")) {
        os << "if (profiler.joinable()) { profiler.join(); }\n";
    }
    os << "}\n";

    // issue printAll method
    os << "public:\n";
    os << "void printAll(std::string outputDirectory = \".\") override {\n";
    visitDepthFirst(*(prog.getMain()), [&](const RamStatement& node) {
        if (auto store = dynamic_cast<const RamStore*>(&node)) {
            std::vector<bool> symbolMask;
            for (auto& cur : store->getRelation().getAttributeTypeQualifiers()) {
                symbolMask.push_back(cur[0] == 's');
            }
            for (IODirectives ioDirectives : store->getIODirectives()) {
                os << "try {";
                os << "std::map<std::string, std::string> directiveMap(" << ioDirectives << ");\n";
                os << R"_(if (!outputDirectory.empty() && directiveMap["IO"] == "file" && )_";
                os << "directiveMap[\"filename\"].front() != '/') {";
                os << R"_(directiveMap["filename"] = outputDirectory + "/" + directiveMap["filename"];)_";
                os << "}\n";
                os << "IODirectives ioDirectives(directiveMap);\n";
                os << "IOSystem::getInstance().getWriter(";
                os << "std::vector<bool>({" << join(symbolMask) << "})";
                os << ", symTable, ioDirectives, " << (Global::config().has("provenance") ? "true" : "false");
                os << ", " << store->getRelation().getNumberOfHeights();
                os << ")->writeAll(*" << getRelationName(store->getRelation()) << ");\n";

                os << "} catch (std::exception& e) {std::cerr << e.what();exit(1);}\n";
            }
        }
    });
    os << "}\n";  // end of printAll() method

    // dumpFreqs method
    if (Global::config().has("profile")) {
        os << "private:\n";
        os << "void dumpFreqs() {\n";
        for (auto const& cur : idxMap) {
            os << "\tProfileEventSingleton::instance().makeQuantityEvent(R\"_(" << cur.first << ")_\", freqs["
               << cur.second << "],0);\n";
        }
        for (auto const& cur : neIdxMap) {
            os << "\tProfileEventSingleton::instance().makeQuantityEvent(R\"_(@relation-reads;" << cur.first
               << ")_\", reads[" << cur.second << "],0);\n";
        }
        os << "}\n";  // end of dumpFreqs() method
    }

    // issue loadAll method
    os << "public:\n";
    os << "void loadAll(std::string inputDirectory = \".\") override {\n";
    visitDepthFirst(*(prog.getMain()), [&](const RamLoad& load) {
        // get some table details
        std::vector<bool> symbolMask;
        for (auto& cur : load.getRelation().getAttributeTypeQualifiers()) {
            symbolMask.push_back(cur[0] == 's');
        }
        for (IODirectives ioDirectives : load.getIODirectives()) {
            os << "try {";
            os << "std::map<std::string, std::string> directiveMap(";
            os << ioDirectives << ");\n";
            os << R"_(if (!inputDirectory.empty() && directiveMap["IO"] == "file" && )_";
            os << "directiveMap[\"filename\"].front() != '/') {";
            os << R"_(directiveMap["filename"] = inputDirectory + "/" + directiveMap["filename"];)_";
            os << "}\n";
            os << "IODirectives ioDirectives(directiveMap);\n";
            os << "IOSystem::getInstance().getReader(";
            os << "std::vector<bool>({" << join(symbolMask) << "})";
            os << ", symTable, ioDirectives";
            os << ", " << (Global::config().has("provenance") ? "true" : "false");
            os << ", " << load.getRelation().getNumberOfHeights();
            os << ")->readAll(*" << getRelationName(load.getRelation());
            os << ");\n";
            os << "} catch (std::exception& e) {std::cerr << \"Error loading data: \" << e.what() << "
                  "'\\n';}\n";
        }
    });
    os << "}\n";  // end of loadAll() method

    // issue dump methods
    auto dumpRelation = [&](const std::string& name, const std::vector<std::string>& mask, size_t arity,
                                size_t numberOfHeights) {
        auto relName = name;
        std::vector<bool> symbolMask;
        for (auto& cur : mask) {
            symbolMask.push_back(cur[0] == 's');
        }

        os << "try {";
        os << "IODirectives ioDirectives;\n";
        os << "ioDirectives.setIOType(\"stdout\");\n";
        os << "ioDirectives.setRelationName(\"" << name << "\");\n";
        os << "IOSystem::getInstance().getWriter(";
        os << "std::vector<bool>({" << join(symbolMask) << "})";
        os << ", symTable, ioDirectives, " << (Global::config().has("provenance") ? "true" : "false");
        os << ", " << numberOfHeights;
        os << ")->writeAll(*" << relName << ");\n";
        os << "} catch (std::exception& e) {std::cerr << e.what();exit(1);}\n";
    };

    // dump inputs
    os << "public:\n";
    os << "void dumpInputs(std::ostream& out = std::cout) override {\n";
    visitDepthFirst(*(prog.getMain()), [&](const RamLoad& load) {
        auto& name = getRelationName(load.getRelation());
        auto& mask = load.getRelation().getAttributeTypeQualifiers();
        size_t arity = load.getRelation().getArity();
        dumpRelation(name, mask, arity, load.getRelation().getNumberOfHeights());
    });
    os << "}\n";  // end of dumpInputs() method

    // dump outputs
    os << "public:\n";
    os << "void dumpOutputs(std::ostream& out = std::cout) override {\n";
    visitDepthFirst(*(prog.getMain()), [&](const RamStore& store) {
        auto& name = getRelationName(store.getRelation());
        auto& mask = store.getRelation().getAttributeTypeQualifiers();
        size_t arity = store.getRelation().getArity();
        dumpRelation(name, mask, arity, store.getRelation().getNumberOfHeights());
    });
    os << "}\n";  // end of dumpOutputs() method

    os << "public:\n";
    os << "SymbolTable& getSymbolTable() override {\n";
    os << "return symTable;\n";
    os << "}\n";  // end of getSymbolTable() method

    // TODO: generate code for subroutines
    if (Global::config().has("provenance")) {
        if (Global::config().get("provenance") == "subtreeHeights") {
            // method that populates provenance indices
            os << "void copyIndex() {\n";
            for (auto rel : prog.getAllRelations()) {
                // get some table details
                const std::string& cppName = getRelationName(*rel);
                const std::string& datalogName = rel->getName();

                bool isProvInfo = datalogName.find("@info") != std::string::npos;
                auto relationType = SynthesiserRelation::getSynthesiserRelation(*rel,
                        idxAnalysis->getIndexes(*rel), Global::config().has("provenance") && !isProvInfo);

                if (!relationType->getProvenenceIndexNumbers().empty()) {
                    os << cppName << "->copyIndex();\n";
                }
            }
            os << "}\n";
        }

        // generate subroutine adapter
        os << "void executeSubroutine(std::string name, const std::vector<RamDomain>& args, "
              "std::vector<RamDomain>& ret, std::vector<bool>& err) override {\n";

        // subroutine number
        size_t subroutineNum = 0;
        for (auto& sub : prog.getSubroutines()) {
            os << "if (name == \"" << sub.first << "\") {\n"
               << "subproof_" << subroutineNum
               << "(args, ret, err);\n"  // subproof_i to deal with special characters in relation names
               << "}\n";
            subroutineNum++;
        }
        os << "}\n";  // end of executeSubroutine

        // generate method for each subroutine
        subroutineNum = 0;
        for (auto& sub : prog.getSubroutines()) {
            // method header
            os << "void "
               << "subproof_" << subroutineNum
               << "(const std::vector<RamDomain>& args, "
                  "std::vector<RamDomain>& ret, std::vector<bool>& err) {\n";

            // a lock is needed when filling the subroutine return vectors
            os << "std::mutex lock;\n";

            // generate code for body
            emitCode(os, *sub.second);

            os << "return;\n";
            os << "}\n";  // end of subroutine
            subroutineNum++;
        }
    }

    os << "};\n";  // end of class declaration

    // hidden hooks
    os << "SouffleProgram *newInstance_" << id << "(){return new " << classname << ";}\n";
    os << "SymbolTable *getST_" << id << "(SouffleProgram *p){return &reinterpret_cast<" << classname
       << "*>(p)->symTable;}\n";

    os << "\n#ifdef __EMBEDDED_SOUFFLE__\n";
    os << "class factory_" << classname << ": public souffle::ProgramFactory {\n";
    os << "SouffleProgram *newInstance() {\n";
    os << "return new " << classname << "();\n";
    os << "};\n";
    os << "public:\n";
    os << "factory_" << classname << "() : ProgramFactory(\"" << id << "\"){}\n";
    os << "};\n";
    os << "static factory_" << classname << " __factory_" << classname << "_instance;\n";
    os << "}\n";
    os << "#else\n";
    os << "}\n";
    os << "int main(int argc, char** argv)\n{\n";
    os << "try{\n";

    // parse arguments
    os << "souffle::CmdOptions opt(";
    os << "R\"(" << Global::config().get("") << ")\",\n";
    os << "R\"(.)\",\n";
    os << "R\"(.)\",\n";
    if (Global::config().has("profile")) {
        os << "true,\n";
        os << "R\"(" << Global::config().get("profile") << ")\",\n";
    } else {
        os << "false,\n";
        os << "R\"()\",\n";
    }
    os << std::stoi(Global::config().get("jobs")) << ",\n";
    os << "-1";
    os << ");\n";

    os << "if (!opt.parse(argc,argv)) return 1;\n";

    os << "souffle::";
    if (Global::config().has("profile")) {
        os << classname + " obj(opt.getProfileName());\n";
    } else {
        os << classname + " obj;\n";
    }

    os << "#if defined(_OPENMP) \n";
    os << "obj.setNumThreads(opt.getNumJobs());\n";
    os << "\n#endif\n";

    if (Global::config().has("profile")) {
        os << R"_(souffle::ProfileEventSingleton::instance().makeConfigRecord("", opt.getSourceFileName());)_"
           << '\n';
        os << R"_(souffle::ProfileEventSingleton::instance().makeConfigRecord("fact-dir", opt.getInputFileDir());)_"
           << '\n';
        os << R"_(souffle::ProfileEventSingleton::instance().makeConfigRecord("jobs", std::to_string(opt.getNumJobs()));)_"
           << '\n';
        os << R"_(souffle::ProfileEventSingleton::instance().makeConfigRecord("output-dir", opt.getOutputFileDir());)_"
           << '\n';
        os << R"_(souffle::ProfileEventSingleton::instance().makeConfigRecord("version", ")_"
           << Global::config().get("version") << R"_(");)_" << '\n';
    }
    os << "obj.runAll(opt.getInputFileDir(), opt.getOutputFileDir(), opt.getStratumIndex());\n";

    if (Global::config().get("provenance") == "explain") {
        os << "explain(obj, false, false);\n";
    } else if (Global::config().get("provenance") == "subtreeHeights") {
        os << "obj.copyIndex();\n";
        os << "explain(obj, false, true);\n";
    } else if (Global::config().get("provenance") == "explore") {
        os << "explain(obj, true, false);\n";
    }
    os << "return 0;\n";
    os << "} catch(std::exception &e) { souffle::SignalHandler::instance()->error(e.what());}\n";
    os << "}\n";
    os << "\n#endif\n";
}

}  // end of namespace souffle<|MERGE_RESOLUTION|>--- conflicted
+++ resolved
@@ -215,18 +215,6 @@
 
         // -- relation statements --
 
-<<<<<<< HEAD
-        void visitFact(const RamFact& fact, std::ostream& out) override {
-            PRINT_BEGIN_COMMENT(out);
-            out << synthesiser.getRelationName(fact.getRelation()) << "->"
-                << "insert(" << join(fact.getValues(), ",", rec) << ");\n";
-=======
-        void visitCreate(const RamCreate& /*create*/, std::ostream& out) override {
-            PRINT_BEGIN_COMMENT(out);
->>>>>>> 71e396de
-            PRINT_END_COMMENT(out);
-        }
-
         void visitLoad(const RamLoad& load, std::ostream& out) override {
             PRINT_BEGIN_COMMENT(out);
             out << "if (performIO) {\n";
