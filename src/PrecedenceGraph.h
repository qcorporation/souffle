/*
 * Souffle - A Datalog Compiler
 * Copyright (c) 2013, Oracle and/or its affiliates. All rights reserved
 * Licensed under the Universal Permissive License v 1.0 as shown at:
 * - https://opensource.org/licenses/UPL
 * - <souffle root>/licenses/SOUFFLE-UPL.txt
 */

/************************************************************************
 *
 * @file PrecedenceGraph.cpp
 *
 * Defines the class for precedence graph to build the precedence graph,
 * compute strongly connected components of the precedence graph, and
 * build the strongly connected component graph.
 *
 ***********************************************************************/

#pragma once

#include "AstAnalysis.h"
#include "AstRelation.h"
#include "GraphUtils.h"
#include <cstddef>
#include <iostream>
#include <map>
#include <set>
#include <stack>
#include <utility>
#include <vector>

namespace souffle {

class AstClause;
class AstTranslationUnit;

/**
 * Analysis pass computing the precedence graph of the relations of the datalog progam.
 */
class PrecedenceGraph : public AstAnalysis {
private:
    /** Adjacency list of precedence graph (determined by the dependencies of the relations) */
    Graph<const AstRelation*, AstNameComparison> backingGraph;

public:
    static constexpr const char* name = "precedence-graph";

    void run(const AstTranslationUnit& translationUnit) override;

    /** Output precedence graph in graphviz format to a given stream */
    void print(std::ostream& os) const override;

    const Graph<const AstRelation*, AstNameComparison>& graph() const {
        return backingGraph;
    }
};

/**
 * Analysis pass identifying relations which do not contribute to the computation
 * of the output relations.
 */
class RedundantRelations : public AstAnalysis {
private:
    PrecedenceGraph* precedenceGraph = nullptr;

    std::set<const AstRelation*> redundantRelations;

public:
    static constexpr const char* name = "redundant-relations";

    void run(const AstTranslationUnit& translationUnit) override;

    void print(std::ostream& os) const override;

    const std::set<const AstRelation*>& getRedundantRelations() const {
        return redundantRelations;
    }
};

/**
 * Analysis pass identifying clauses which are recursive.
 */
class RecursiveClauses : public AstAnalysis {
private:
    std::set<const AstClause*> recursiveClauses;

    /** Determines whether the given clause is recursive within the given program */
    bool computeIsRecursive(const AstClause& clause, const AstTranslationUnit& translationUnit) const;

public:
    static constexpr const char* name = "recursive-clauses";

    void run(const AstTranslationUnit& translationUnit) override;

    void print(std::ostream& os) const override;

    bool recursive(const AstClause* clause) const {
        return recursiveClauses.count(clause);
    }
};

/**
 * Analysis pass computing the strongly connected component (SCC) graph for the datalog program.
 */
class SCCGraph : public AstAnalysis {
private:
    PrecedenceGraph* precedenceGraph = nullptr;

    /** Map from node number to SCC number */
    std::map<const AstRelation*, size_t> relationToScc;

    /** Adjacency lists for the SCC graph */
    std::vector<std::set<size_t>> successors;

    /** Predecessor set for the SCC graph */
    std::vector<std::set<size_t>> predecessors;

    /** Relations contained in a SCC */
    std::vector<std::set<const AstRelation*>> sccToRelation;

    /** Recursive scR method for computing SCC */
<<<<<<< HEAD
    void scR(const AstRelation* relation, std::map<const AstRelation*, int>& preOrder, unsigned& counter,
            std::stack<const AstRelation*>& S, std::stack<const AstRelation*>& P, unsigned& numSCCs);
=======
    void scR(const AstRelation* relation, std::map<const AstRelation*, size_t>& preOrder, size_t& counter,
            std::stack<const AstRelation*>& S, std::stack<const AstRelation*>& P, size_t& numSCCs);
>>>>>>> 8a0db0f5

public:
    static constexpr const char* name = "scc-graph";

    void run(const AstTranslationUnit& translationUnit) override;

    /** Get the number of SCCs in the graph. */
    size_t getNumberOfSCCs() const {
        return sccToRelation.size();
    }

<<<<<<< HEAD
    /** Get all successor SCCs of a given SCC. */
    const std::set<unsigned>& getSuccessorSCCs(const unsigned scc) const {
=======
    /** Get the SCC of the given relation. */
    const size_t getSCC(const AstRelation* rel) const {
        return relationToScc.at(rel);
    }

    /** Get all successor SCCs of a given SCC. */
    const std::set<size_t>& getSuccessorSCCs(const size_t scc) const {
>>>>>>> 8a0db0f5
        return successors.at(scc);
    }

    /** Get all predecessor SCCs of a given SCC. */
<<<<<<< HEAD
    const std::set<unsigned>& getPredecessorSCCs(const unsigned scc) const {
        return predecessors.at(scc);
    }

    /** Get all internal relations of a given SCC. */
    const std::set<const AstRelation*> getInternalRelations(const unsigned scc) const {
        return sccToRelation.at(scc);
    }

    /** Get all external output predecessor relations of a given SCC. */
    const std::set<const AstRelation*> getExternalOutputPredecessorRelations(const unsigned scc) const {
        std::set<const AstRelation*> externOutPreds;
        for (const auto& relation : getInternalRelations(scc)) {
            for (const auto& predecessor : precedenceGraph->graph().predecessors(relation)) {
                if ((unsigned)relationToScc.at(predecessor) != scc && predecessor->isOutput()) {
                    externOutPreds.insert(predecessor);
                }
            }
        }
        return externOutPreds;
    }

    /** Get all external non-output predecessor relations of a given SCC. */
    const std::set<const AstRelation*> getExternalNonOutputPredecessorRelations(const unsigned scc) const {
        std::set<const AstRelation*> externNonOutPreds;
        for (const auto& relation : getInternalRelations(scc)) {
            for (const auto& predecessor : precedenceGraph->graph().predecessors(relation)) {
                if ((unsigned)relationToScc.at(predecessor) != scc && !predecessor->isOutput()) {
                    externNonOutPreds.insert(predecessor);
                }
            }
        }
        return externNonOutPreds;
    }

    /** Get all internal output relations of a given SCC. */
    const std::set<const AstRelation*> getInternalOutputRelations(const unsigned scc) const {
=======
    const std::set<size_t>& getPredecessorSCCs(const size_t scc) const {
        return predecessors.at(scc);
    }

    /** Get all SCCs containing a successor of a given relation. */
    const std::set<size_t> getSuccessorSCCs(const AstRelation* relation) const {
        std::set<size_t> successorSccs;
        const auto scc = relationToScc.at(relation);
        for (const auto& successor : precedenceGraph->graph().successors(relation)) {
            const auto successorScc = relationToScc.at(successor);
            if (successorScc != scc) successorSccs.insert(successorScc);
        }
        return successorSccs;
    }

    /** Get all SCCs containing a predecessor of a given relation. */
    const std::set<size_t> getPredecessorSCCs(const AstRelation* relation) const {
        std::set<size_t> predecessorSccs;
        const auto scc = relationToScc.at(relation);
        for (const auto& predecessor : precedenceGraph->graph().predecessors(relation)) {
            const auto predecessorScc = relationToScc.at(predecessor);
            if (predecessorScc != scc) predecessorSccs.insert(predecessorScc);
        }
        return predecessorSccs;
    }

    /** Get all internal relations of a given SCC. */
    const std::set<const AstRelation*> getInternalRelations(const size_t scc) const {
        return sccToRelation.at(scc);
    }

    /** Get all external output predecessor relations of a given SCC. */
    const std::set<const AstRelation*> getExternalOutputPredecessorRelations(const size_t scc) const {
        std::set<const AstRelation*> externOutPreds;
        for (const auto& relation : getInternalRelations(scc)) {
            for (const auto& predecessor : precedenceGraph->graph().predecessors(relation)) {
                if (relationToScc.at(predecessor) != scc && predecessor->isOutput()) {
                    externOutPreds.insert(predecessor);
                }
            }
        }
        return externOutPreds;
    }

    /** Get all external non-output predecessor relations of a given SCC. */
    const std::set<const AstRelation*> getExternalNonOutputPredecessorRelations(const size_t scc) const {
        std::set<const AstRelation*> externNonOutPreds;
        for (const auto& relation : getInternalRelations(scc)) {
            for (const auto& predecessor : precedenceGraph->graph().predecessors(relation)) {
                if (relationToScc.at(predecessor) != scc && !predecessor->isOutput()) {
                    externNonOutPreds.insert(predecessor);
                }
            }
        }
        return externNonOutPreds;
    }

    /** Get all external predecessor relations of a given SCC. */
    const std::set<const AstRelation*> getExternalPredecessorRelations(const size_t scc) const {
        std::set<const AstRelation*> externPreds;
        for (const auto& relation : getInternalRelations(scc)) {
            for (const auto& predecessor : precedenceGraph->graph().predecessors(relation)) {
                if (relationToScc.at(predecessor) != scc) {
                    externPreds.insert(predecessor);
                }
            }
        }
        return externPreds;
    }

    /** Get all internal output relations of a given SCC. */
    const std::set<const AstRelation*> getInternalOutputRelations(const size_t scc) const {
>>>>>>> 8a0db0f5
        std::set<const AstRelation*> internOuts;
        for (const auto& relation : getInternalRelations(scc)) {
            if (relation->isOutput()) {
                internOuts.insert(relation);
            }
        }
        return internOuts;
    }

<<<<<<< HEAD
    /** Get all internal non-output relations of a given SCC with external successors. */
    const std::set<const AstRelation*> getInternalNonOutputRelationsWithExternalSuccessors(
            const unsigned scc) const {
        std::set<const AstRelation*> internNonOutsWithExternSuccs;
        for (const auto& relation : getInternalRelations(scc)) {
            if (!relation->isOutput()) {
                for (const auto& successor : precedenceGraph->graph().successors(relation)) {
                    if ((unsigned)relationToScc.at(successor) != scc) {
                        internNonOutsWithExternSuccs.insert(relation);
                        break;
                    }
                }
            }
        }
        return internNonOutsWithExternSuccs;
    }

    /** Get all internal input relations of a given SCC. */
    const std::set<const AstRelation*> getInternalInputRelations(const unsigned scc) const {
=======
    /** Get all internal relations of a given SCC with external successors. */
    const std::set<const AstRelation*> getInternalRelationsWithExternalSuccessors(const size_t scc) const {
        std::set<const AstRelation*> internsWithExternSuccs;
        for (const auto& relation : getInternalRelations(scc)) {
            for (const auto& successor : precedenceGraph->graph().successors(relation)) {
                if (relationToScc.at(successor) != scc) {
                    internsWithExternSuccs.insert(relation);
                    break;
                }
            }
        }
        return internsWithExternSuccs;
    }

    /** Get all internal non-output relations of a given SCC with external successors. */
    const std::set<const AstRelation*> getInternalNonOutputRelationsWithExternalSuccessors(
            const size_t scc) const {
        std::set<const AstRelation*> internNonOutsWithExternSuccs;
        for (const auto& relation : getInternalRelations(scc)) {
            if (!relation->isOutput()) {
                for (const auto& successor : precedenceGraph->graph().successors(relation)) {
                    if (relationToScc.at(successor) != scc) {
                        internNonOutsWithExternSuccs.insert(relation);
                        break;
                    }
                }
            }
        }
        return internNonOutsWithExternSuccs;
    }

    /** Get all internal input relations of a given SCC. */
    const std::set<const AstRelation*> getInternalInputRelations(const size_t scc) const {
>>>>>>> 8a0db0f5
        std::set<const AstRelation*> internIns;
        for (const auto& relation : getInternalRelations(scc)) {
            if (relation->isInput()) {
                internIns.insert(relation);
            }
        }
        return internIns;
    }

    /** Return if the given SCC is recursive. */
<<<<<<< HEAD
    bool isRecursive(const unsigned scc) const {
=======
    bool isRecursive(const size_t scc) const {
>>>>>>> 8a0db0f5
        const std::set<const AstRelation*>& sccRelations = sccToRelation.at(scc);
        if (sccRelations.size() == 1) {
            const AstRelation* singleRelation = *sccRelations.begin();
            if (!precedenceGraph->graph().predecessors(singleRelation).count(singleRelation)) {
                return false;
            }
        }
        return true;
    }

    /** Print the SCC graph. */
    void print(std::ostream& os) const override;
};

/**
 * Analysis pass computing a topologically sorted strongly connected component (SCC) graph.
 */
class TopologicallySortedSCCGraph : public AstAnalysis {
private:
    /** The strongly connected component (SCC) graph. */
    SCCGraph* sccGraph = nullptr;

    /** The final topological ordering of the SCCs. */
    std::vector<size_t> sccOrder;

    /** Calculate the topological ordering cost of a permutation of as of yet unordered SCCs
    using the ordered SCCs. Returns -1 if the given vector is not a valid topological ordering. */
    int topologicalOrderingCost(const std::vector<size_t>& permutationOfSCCs) const;

    /** Recursive component for the forwards algorithm computing the topological ordering of the SCCs. */
    void computeTopologicalOrdering(size_t scc, std::vector<bool>& visited);

public:
    static constexpr const char* name = "topological-scc-graph";

    void run(const AstTranslationUnit& translationUnit) override;

    const std::vector<size_t>& order() const {
        return sccOrder;
    }

    const size_t sccOfIndex(const size_t index) const {
        return sccOrder.at(index);
    }

    const size_t indexOfScc(const size_t scc) const {
        auto it = std::find(sccOrder.begin(), sccOrder.end(), scc);
        assert(it != sccOrder.end());
        return (size_t)std::distance(sccOrder.begin(), it);
    }

    const std::set<size_t> indexOfScc(const std::set<size_t>& sccs) const {
        std::set<size_t> indices;
        for (const auto scc : sccs) {
            indices.insert(indexOfScc(scc));
        }
        return indices;
    }

    /** Output topologically sorted strongly connected component graph in text format */
    void print(std::ostream& os) const override;
};

/**
 * A single step in a relation schedule, consisting of the relations computed in the step
 * and the relations that are no longer required at that step.
 */
class RelationScheduleStep {
private:
    std::set<const AstRelation*> computedRelations;
    std::set<const AstRelation*> expiredRelations;
    const bool isRecursive;

public:
    RelationScheduleStep(std::set<const AstRelation*> computedRelations,
            std::set<const AstRelation*> expiredRelations, const bool isRecursive)
            : computedRelations(std::move(computedRelations)), expiredRelations(std::move(expiredRelations)),
              isRecursive(isRecursive) {}

    const std::set<const AstRelation*>& computed() const {
        return computedRelations;
    }

    const std::set<const AstRelation*>& expired() const {
        return expiredRelations;
    }

    bool recursive() const {
        return isRecursive;
    }

    void print(std::ostream& os) const;

    /** Add support for printing nodes */
    friend std::ostream& operator<<(std::ostream& out, const RelationScheduleStep& other) {
        other.print(out);
        return out;
    }
};

/**
 * Analysis pass computing a schedule for computing relations.
 */
class RelationSchedule : public AstAnalysis {
private:
    TopologicallySortedSCCGraph* topsortSCCGraph = nullptr;
    PrecedenceGraph* precedenceGraph = nullptr;

    /** Relations computed and expired relations at each step */
    std::vector<RelationScheduleStep> relationSchedule;

    std::vector<std::set<const AstRelation*>> computeRelationExpirySchedule(
            const AstTranslationUnit& translationUnit);

public:
    static constexpr const char* name = "relation-schedule";

    void run(const AstTranslationUnit& translationUnit) override;

    const std::vector<RelationScheduleStep>& schedule() const {
        return relationSchedule;
    }

    /** Dump this relation schedule to standard error. */
    void print(std::ostream& os) const override;
};

}  // end of namespace souffle<|MERGE_RESOLUTION|>--- conflicted
+++ resolved
@@ -119,13 +119,8 @@
     std::vector<std::set<const AstRelation*>> sccToRelation;
 
     /** Recursive scR method for computing SCC */
-<<<<<<< HEAD
-    void scR(const AstRelation* relation, std::map<const AstRelation*, int>& preOrder, unsigned& counter,
-            std::stack<const AstRelation*>& S, std::stack<const AstRelation*>& P, unsigned& numSCCs);
-=======
     void scR(const AstRelation* relation, std::map<const AstRelation*, size_t>& preOrder, size_t& counter,
             std::stack<const AstRelation*>& S, std::stack<const AstRelation*>& P, size_t& numSCCs);
->>>>>>> 8a0db0f5
 
 public:
     static constexpr const char* name = "scc-graph";
@@ -137,10 +132,6 @@
         return sccToRelation.size();
     }
 
-<<<<<<< HEAD
-    /** Get all successor SCCs of a given SCC. */
-    const std::set<unsigned>& getSuccessorSCCs(const unsigned scc) const {
-=======
     /** Get the SCC of the given relation. */
     const size_t getSCC(const AstRelation* rel) const {
         return relationToScc.at(rel);
@@ -148,50 +139,10 @@
 
     /** Get all successor SCCs of a given SCC. */
     const std::set<size_t>& getSuccessorSCCs(const size_t scc) const {
->>>>>>> 8a0db0f5
         return successors.at(scc);
     }
 
     /** Get all predecessor SCCs of a given SCC. */
-<<<<<<< HEAD
-    const std::set<unsigned>& getPredecessorSCCs(const unsigned scc) const {
-        return predecessors.at(scc);
-    }
-
-    /** Get all internal relations of a given SCC. */
-    const std::set<const AstRelation*> getInternalRelations(const unsigned scc) const {
-        return sccToRelation.at(scc);
-    }
-
-    /** Get all external output predecessor relations of a given SCC. */
-    const std::set<const AstRelation*> getExternalOutputPredecessorRelations(const unsigned scc) const {
-        std::set<const AstRelation*> externOutPreds;
-        for (const auto& relation : getInternalRelations(scc)) {
-            for (const auto& predecessor : precedenceGraph->graph().predecessors(relation)) {
-                if ((unsigned)relationToScc.at(predecessor) != scc && predecessor->isOutput()) {
-                    externOutPreds.insert(predecessor);
-                }
-            }
-        }
-        return externOutPreds;
-    }
-
-    /** Get all external non-output predecessor relations of a given SCC. */
-    const std::set<const AstRelation*> getExternalNonOutputPredecessorRelations(const unsigned scc) const {
-        std::set<const AstRelation*> externNonOutPreds;
-        for (const auto& relation : getInternalRelations(scc)) {
-            for (const auto& predecessor : precedenceGraph->graph().predecessors(relation)) {
-                if ((unsigned)relationToScc.at(predecessor) != scc && !predecessor->isOutput()) {
-                    externNonOutPreds.insert(predecessor);
-                }
-            }
-        }
-        return externNonOutPreds;
-    }
-
-    /** Get all internal output relations of a given SCC. */
-    const std::set<const AstRelation*> getInternalOutputRelations(const unsigned scc) const {
-=======
     const std::set<size_t>& getPredecessorSCCs(const size_t scc) const {
         return predecessors.at(scc);
     }
@@ -264,7 +215,6 @@
 
     /** Get all internal output relations of a given SCC. */
     const std::set<const AstRelation*> getInternalOutputRelations(const size_t scc) const {
->>>>>>> 8a0db0f5
         std::set<const AstRelation*> internOuts;
         for (const auto& relation : getInternalRelations(scc)) {
             if (relation->isOutput()) {
@@ -274,27 +224,6 @@
         return internOuts;
     }
 
-<<<<<<< HEAD
-    /** Get all internal non-output relations of a given SCC with external successors. */
-    const std::set<const AstRelation*> getInternalNonOutputRelationsWithExternalSuccessors(
-            const unsigned scc) const {
-        std::set<const AstRelation*> internNonOutsWithExternSuccs;
-        for (const auto& relation : getInternalRelations(scc)) {
-            if (!relation->isOutput()) {
-                for (const auto& successor : precedenceGraph->graph().successors(relation)) {
-                    if ((unsigned)relationToScc.at(successor) != scc) {
-                        internNonOutsWithExternSuccs.insert(relation);
-                        break;
-                    }
-                }
-            }
-        }
-        return internNonOutsWithExternSuccs;
-    }
-
-    /** Get all internal input relations of a given SCC. */
-    const std::set<const AstRelation*> getInternalInputRelations(const unsigned scc) const {
-=======
     /** Get all internal relations of a given SCC with external successors. */
     const std::set<const AstRelation*> getInternalRelationsWithExternalSuccessors(const size_t scc) const {
         std::set<const AstRelation*> internsWithExternSuccs;
@@ -328,7 +257,6 @@
 
     /** Get all internal input relations of a given SCC. */
     const std::set<const AstRelation*> getInternalInputRelations(const size_t scc) const {
->>>>>>> 8a0db0f5
         std::set<const AstRelation*> internIns;
         for (const auto& relation : getInternalRelations(scc)) {
             if (relation->isInput()) {
@@ -339,11 +267,7 @@
     }
 
     /** Return if the given SCC is recursive. */
-<<<<<<< HEAD
-    bool isRecursive(const unsigned scc) const {
-=======
     bool isRecursive(const size_t scc) const {
->>>>>>> 8a0db0f5
         const std::set<const AstRelation*>& sccRelations = sccToRelation.at(scc);
         if (sccRelations.size() == 1) {
             const AstRelation* singleRelation = *sccRelations.begin();
