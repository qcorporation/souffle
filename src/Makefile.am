--- conflicted
+++ resolved
@@ -6,23 +6,8 @@
 
 SUFFIXES = .cpp .h .yy .ll .cc .hh .hpp
 
-<<<<<<< HEAD
-bin_PROGRAMS = souffle souffle-wave souffle-prof
-
-# dependenceis of wave
-
-# ... which should no go to distribution
-nodist_souffle_wave_SOURCES = $(BUILT_SOURCES)
-
-souffle_prof_SOURCES = souffle_prof.cpp
-
-
-souffle_wave_SOURCES = wave.cpp wave_trace_macro_expansion.hpp \
-		wave_stop_watch.hpp
-=======
 #bin_PROGRAMS = souffle
 bin_PROGRAMS = souffle souffle-mcpp
->>>>>>> 95c19b42
 
 nodist_souffle_mcpp_SOURCES = $(BUILT_SOURCES)
  
