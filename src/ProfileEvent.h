/*
 * Souffle - A Datalog Compiler
 * Copyright (c) 2018, The Souffle Developers. All rights reserved.
 * Licensed under the Universal Permissive License v 1.0 as shown at:
 * - https://opensource.org/licenses/UPL
 * - <souffle root>/licenses/SOUFFLE-UPL.txt
 */

/************************************************************************
 *
 * @file ProfileEvent.h
 *
 * Declares classes for profile events
 *
 ***********************************************************************/

#pragma once

#include <atomic>
#include <cassert>
#include <chrono>
#include <ctime>
#include <functional>
#include <iomanip>
#include <iostream>
#include <list>
#include <mutex>
#include <sstream>
#include <string>
#include <thread>
#include <unordered_map>
#include <vector>
#include <sys/resource.h>
#include <sys/time.h>

namespace souffle {

using ProfileKey = uint32_t;
using Interval = uint32_t;
using ProfileTimePoint = std::chrono::system_clock::time_point;

/**
 * ProfileKey Class
 *
 * Class converts text to keys for profile messages
 * to reduce memory overheads.
 */
class ProfileKeySingleton {
    std::unordered_map<std::string, ProfileKey> map;
    std::vector<std::string> text;
    std::mutex keyMutex;
    ProfileKey last = 0;

private:
    ProfileKeySingleton() = default;

public:
    /** Get instance */
    static ProfileKeySingleton& instance() {
        static ProfileKeySingleton singleton;
        return singleton;
    }

    /** Lookup text */
    ProfileKey lookup(const std::string& txt) {
        std::lock_guard<std::mutex> guard(keyMutex);
        auto it = map.find(txt);
        if (it != map.end()) {
            return it->second;
        } else {
            map[txt] = last;
            text.push_back(txt);
            return last++;
        }
    }

    /** Get text */
    const std::string getText(ProfileKey key) {
        std::lock_guard<std::mutex> guard(keyMutex);
        assert(key < last && "corrupted key");
        return text[key];
    }
};

/** Abstract class for a profile event */
class ProfileEvent {
private:
    /** Key of profile event */
    ProfileKey key;

    /** Start time of event */
    ProfileTimePoint start;

protected:
    /** Convert ProfileTimePoint(time) to string */
    const std::string timeToString(ProfileTimePoint& time) {
        std::chrono::milliseconds ms =
                std::chrono::duration_cast<std::chrono::milliseconds>(time.time_since_epoch());

        std::chrono::seconds s = std::chrono::duration_cast<std::chrono::seconds>(ms);
        std::time_t t = s.count();
        std::size_t fractional_seconds = ms.count() % 1000;

        char buffer[80];
        struct tm* timeinfo = localtime(&t);
        strftime(buffer, sizeof(buffer), "%d-%m-%Y %I:%M:%S", timeinfo);
        std::string timeString(buffer);
        timeString += ":" + std::to_string(fractional_seconds);

        return timeString;
    }

public:
    ProfileEvent(const std::string& txt)
            : key(ProfileKeySingleton::instance().lookup(txt)), start(std::chrono::system_clock::now()) {}
    virtual ~ProfileEvent() = default;

    /** Get key */
    ProfileKey getKey() {
        return key;
    }

    /** Get start time */
    ProfileTimePoint getStart() {
        return start;
    }

    /** Print event */
    virtual void print(std::ostream& os) = 0;

    const std::string getStartString() {
        return timeToString(start);
    }
};

/** Timing Event */
class ProfileTimingEvent : public ProfileEvent {
private:
    /** end point */
    ProfileTimePoint end;

public:
    ProfileTimingEvent(const std::string& txt) : ProfileEvent(txt) {}

    /** Stop timing event */
    void stop() {
        end = std::chrono::system_clock::now();
    }

    const std::string getEndString() {
        return timeToString(end);
    }

    /** Print event */
    void print(std::ostream& os) override {
        auto duration = end - getStart();
        os << ProfileKeySingleton::instance().getText(getKey());
        os << getStartString() << ";";
        os << getEndString() << ";";
        os << std::chrono::duration_cast<std::chrono::duration<double>>(duration).count();
        os << std::endl;
    }
};

/** Quantity event */
class ProfileQuantityEvent : public ProfileEvent {
private:
    /** number */
    size_t number;

public:
    ProfileQuantityEvent(const std::string& txt, size_t n) : ProfileEvent(txt), number(n) {}

    /** Get number */
    size_t getNumber() {
        return number;
    }

    /** Print event */
    void print(std::ostream& os) override {
        os << ProfileKeySingleton::instance().getText(getKey());
        os << number;
        os << std::endl;
    }
};
/**
 * Profile Utilisation Event
 */
class ProfileUtilisationEvent : public ProfileEvent {
private:
    /** resource statistics */
    struct rusage ru;

public:
    ProfileUtilisationEvent(const std::string& txt) : ProfileEvent(txt) {
        getrusage(RUSAGE_SELF, &ru);
    }

    /** Print event */
    void print(std::ostream& os) override {
        os << "@" << ProfileKeySingleton::instance().getText(getKey()) << ";";
        /* system CPU time used */
        double t = (double)ru.ru_stime.tv_sec * 1000000.0 + (double)ru.ru_stime.tv_usec;
        os << getStartString() << ";";
        os << std::to_string(t) << ";";
        os << ru.ru_maxrss << ";";
        os << ru.ru_ixrss << ";";
        os << ru.ru_idrss << ";";
        os << ru.ru_isrss << ";";
        os << ru.ru_minflt << ";";
        os << ru.ru_majflt << ";";
        os << ru.ru_nswap << ";";
        os << ru.ru_inblock << ";";
        os << ru.ru_oublock << ";";
        os << ru.ru_msgsnd << ";";
        os << ru.ru_msgrcv << ";";
        os << ru.ru_nsignals << ";";
        os << ru.ru_nvcsw << ";";
        os << ru.ru_nivcsw;
        os << std::endl;
    }
};

/**
 * Profile Event Singleton
 */
class ProfileEventSingleton {
public:
    ~ProfileEventSingleton() {
        for (auto const& cur : events) {
            delete cur;
        }
    }
    static ProfileEventSingleton& instance() {
        static ProfileEventSingleton singleton;
        return singleton;
    }

    /** Make new time event */
    ProfileTimingEvent* makeTimingEvent(const std::string& txt) {
        auto e = new ProfileTimingEvent(txt);
        std::lock_guard<std::mutex> guard(eventMutex);
        events.push_back(e);
        return e;
    }

    /** Make new quantity event */
    ProfileQuantityEvent* makeQuantityEvent(const std::string& txt, size_t n) {
        auto e = new ProfileQuantityEvent(txt, n);
        std::lock_guard<std::mutex> guard(eventMutex);
        events.push_back(e);
        if (out != nullptr) {
            print(e);
        }
        return e;
    }

    /** Make new utilisation event */
    ProfileUtilisationEvent* makeUtilisationEvent(const std::string& txt) {
        auto e = new ProfileUtilisationEvent(txt);
        std::lock_guard<std::mutex> guard(eventMutex);
        events.push_back(e);
        if (out != nullptr) {
            print(e);
        }
        return e;
    }

    /** Dump all events */
    void dump(std::ostream& os) {
        std::lock_guard<std::mutex> guard(eventMutex);
        for (auto const& cur : events) {
            cur->print(os);
        }
    }

    /** Print a single event to the profile log. */
    void print(ProfileEvent* event) {
        static std::mutex logMutex;
        std::lock_guard<std::mutex> guard(logMutex);
        event->print(*out);
    }

    /** Start timer */
    void startTimer() {
        timer.start();
    }

    /** Stop timer */
    void stopTimer() {
        timer.stop();
    }

    void setLog(std::ostream* out) {
        this->out = out;
    }

private:
    /**  Profile Timer */
    class ProfileTimer {
    private:
        /** time interval between per utilisation read */
        Interval t;

        /** timer is running */
        bool running = false;

        /** thread timer runs on */
        std::thread th;

<<<<<<< HEAD
        /** number of utilisation events */
        uint32_t runCount = 0;
=======
        /** number of utilistation events */
        uint32_t count;
>>>>>>> 5ee30c4d

        /** run method for thread th */
        void run() {
            ProfileEventSingleton::instance().makeUtilisationEvent("utilisation");
            this->incRunCount();
            if (this->getRunCount() % 128 == 0) this->increaseInterval();
        }

        Interval getInterval() {
            return t;
        }

        bool getRunning() {
            return running;
        }

<<<<<<< HEAD
        /** Increase value of time interval by factor of 2 */
        void increaseInterval() {
            // Don't increase time interval past 60 seconds
=======
        void increaseInterval() {
>>>>>>> 5ee30c4d
            if (t < 60000) {
                t = t * 2;
            }
        }

<<<<<<< HEAD
        uint32_t getRunCount() {
            return runCount;
        }

        void incRunCount() {
            runCount++;
=======
        uint32_t getCount() {
            return count;
        }

        void incCount() {
            count++;
>>>>>>> 5ee30c4d
        }

    public:
        ProfileTimer(Interval in = 1) : t(in), count(0) {}

        /** start timer on the thread th */
        void start() {
            running = true;

            th = std::thread([this]() {
                while (this->getRunning()) {
                    this->run();
                    std::this_thread::sleep_for(std::chrono::milliseconds(this->getInterval()));
<<<<<<< HEAD
=======
                    this->incCount();
                    if (this->getCount() % 128 == 0) this->increaseInterval();
>>>>>>> 5ee30c4d
                }
            });
        }

        /** stop timer on the thread th */
        void stop() {
            running = false;
            th.join();
        }
    };

    ProfileEventSingleton() = default;

    std::list<ProfileEvent*> events;
    std::mutex eventMutex;
    ProfileTimer timer;
    std::ostream* out = nullptr;
};
}  // namespace souffle<|MERGE_RESOLUTION|>--- conflicted
+++ resolved
@@ -308,13 +308,8 @@
         /** thread timer runs on */
         std::thread th;
 
-<<<<<<< HEAD
         /** number of utilisation events */
         uint32_t runCount = 0;
-=======
-        /** number of utilistation events */
-        uint32_t count;
->>>>>>> 5ee30c4d
 
         /** run method for thread th */
         void run() {
@@ -331,33 +326,20 @@
             return running;
         }
 
-<<<<<<< HEAD
         /** Increase value of time interval by factor of 2 */
         void increaseInterval() {
             // Don't increase time interval past 60 seconds
-=======
-        void increaseInterval() {
->>>>>>> 5ee30c4d
             if (t < 60000) {
                 t = t * 2;
             }
         }
 
-<<<<<<< HEAD
         uint32_t getRunCount() {
             return runCount;
         }
 
         void incRunCount() {
             runCount++;
-=======
-        uint32_t getCount() {
-            return count;
-        }
-
-        void incCount() {
-            count++;
->>>>>>> 5ee30c4d
         }
 
     public:
@@ -371,11 +353,6 @@
                 while (this->getRunning()) {
                     this->run();
                     std::this_thread::sleep_for(std::chrono::milliseconds(this->getInterval()));
-<<<<<<< HEAD
-=======
-                    this->incCount();
-                    if (this->getCount() % 128 == 0) this->increaseInterval();
->>>>>>> 5ee30c4d
                 }
             });
         }
